--- conflicted
+++ resolved
@@ -1,10 +1,6 @@
 <?xml version="1.0" encoding="UTF-8" standalone="no"?>
 <document type="com.apple.InterfaceBuilder3.CocoaTouch.Storyboard.XIB" version="3.0" toolsVersion="6245" systemVersion="14A386a" targetRuntime="iOS.CocoaTouch.iPad" propertyAccessControl="none" useAutolayout="YES" initialViewController="wb7-af-jn8">
     <dependencies>
-<<<<<<< HEAD
-        <deployment defaultVersion="1808" identifier="iOS"/>
-=======
->>>>>>> f578ee49
         <plugIn identifier="com.apple.InterfaceBuilder.IBCocoaTouchPlugin" version="6238"/>
     </dependencies>
     <scenes>
@@ -20,29 +16,15 @@
                         <rect key="frame" x="0.0" y="0.0" width="1024" height="768"/>
                         <autoresizingMask key="autoresizingMask" flexibleMaxX="YES" flexibleMaxY="YES"/>
                         <subviews>
-<<<<<<< HEAD
-                            <textField opaque="NO" clipsSubviews="YES" contentMode="scaleToFill" fixedFrame="YES" contentHorizontalAlignment="left" contentVerticalAlignment="center" borderStyle="roundedRect" placeholder="Geforce PC Host" minimumFontSize="17" translatesAutoresizingMaskIntoConstraints="NO" id="iC2-gT-zgS">
-                                <rect key="frame" x="20" y="107" width="984" height="30"/>
-                                <fontDescription key="fontDescription" type="system" pointSize="22"/>
-                                <textInputTraits key="textInputTraits"/>
-                            </textField>
-                            <pickerView contentMode="scaleToFill" fixedFrame="YES" translatesAutoresizingMaskIntoConstraints="NO" id="rnA-uG-hAA">
-                                <rect key="frame" x="0.0" y="211" width="1024" height="216"/>
-=======
                             <pickerView contentMode="scaleToFill" fixedFrame="YES" translatesAutoresizingMaskIntoConstraints="NO" id="bJR-sz-8uh">
                                 <rect key="frame" x="0.0" y="80" width="1024" height="216"/>
->>>>>>> f578ee49
                                 <connections>
                                     <outlet property="dataSource" destination="wb7-af-jn8" id="EW1-pG-aj0"/>
                                     <outlet property="delegate" destination="wb7-af-jn8" id="Piq-cV-gxM"/>
                                 </connections>
                             </pickerView>
                             <button opaque="NO" contentMode="scaleToFill" fixedFrame="YES" contentHorizontalAlignment="center" contentVerticalAlignment="center" buttonType="roundedRect" lineBreakMode="middleTruncation" translatesAutoresizingMaskIntoConstraints="NO" id="taW-Um-zc6" userLabel="Start Stream Btn">
-<<<<<<< HEAD
-                                <rect key="frame" x="317" y="145" width="391" height="141"/>
-=======
                                 <rect key="frame" x="317" y="273" width="391" height="141"/>
->>>>>>> f578ee49
                                 <fontDescription key="fontDescription" type="system" pointSize="26"/>
                                 <state key="normal" title="Start Streaming Steam!">
                                     <color key="titleShadowColor" white="0.5" alpha="1" colorSpace="calibratedWhite"/>
