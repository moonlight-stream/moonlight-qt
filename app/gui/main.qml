--- conflicted
+++ resolved
@@ -527,12 +527,8 @@
                 visible: SystemProperties.hasBrowser &&
                          qmltypeof(stackView.currentItem, "SettingsView")
 
-<<<<<<< HEAD
-                iconSource: "qrc:/res/Discord-Logo-White.svg"
-=======
                 iconSource: "qrc:/res/discord.svg"
 
->>>>>>> 89a628a0
                 ToolTip.delay: 1000
                 ToolTip.timeout: 3000
                 ToolTip.visible: hovered
