import QtQuick 2.9
import QtQuick.Controls 2.2
import QtQuick.Layouts 1.2
import QtQuick.Window 2.2

import StreamingPreferences 1.0
import ComputerManager 1.0
import SdlGamepadKeyNavigation 1.0
import SystemProperties 1.0
import VideoEnhancement 1.0

Flickable {
    id: settingsPage
    objectName: qsTr("Settings")

    signal languageChanged()
    signal displayModeChanged()
    signal windowModeChanged()
    signal videoEnhancementChanged()

    boundsBehavior: Flickable.OvershootBounds

    contentWidth: settingsColumn1.width > settingsColumn2.width ? settingsColumn1.width : settingsColumn2.width
    contentHeight: settingsColumn1.height > settingsColumn2.height ? settingsColumn1.height : settingsColumn2.height

    ScrollBar.vertical: ScrollBar {
        anchors {
            left: parent.right
            leftMargin: -10
        }
    }

    function isChildOfFlickable(item) {
        while (item) {
            if (item.parent === contentItem) {
                return true
            }

            item = item.parent
        }
        return false
    }

    NumberAnimation on contentY {
        id: autoScrollAnimation
        duration: 100
    }

    Window.onActiveFocusItemChanged: {
        var item = Window.activeFocusItem
        if (item) {
            // Ignore non-child elements like the toolbar buttons
            if (!isChildOfFlickable(item)) {
                return
            }

            // Map the focus item's position into our content item's coordinate space
            var pos = item.mapToItem(contentItem, 0, 0)

            // Ensure some extra space is visible around the element we're scrolling to
            var scrollMargin = height > 100 ? 50 : 0

            if (pos.y - scrollMargin < contentY) {
                autoScrollAnimation.from = contentY
                autoScrollAnimation.to = Math.max(pos.y - scrollMargin, 0)
                autoScrollAnimation.start()
            }
            else if (pos.y + item.height + scrollMargin > contentY + height) {
                autoScrollAnimation.from = contentY
                autoScrollAnimation.to = Math.min(pos.y + item.height + scrollMargin - height, contentHeight - height)
                autoScrollAnimation.start()
            }
        }
    }

    StackView.onActivated: {
        // This enables Tab and BackTab based navigation rather than arrow keys.
        // It is required to shift focus between controls on the settings page.
        SdlGamepadKeyNavigation.setUiNavMode(true)

        // Highlight the first item if a gamepad is connected
        if (SdlGamepadKeyNavigation.getConnectedGamepads() > 0) {
            resolutionComboBox.forceActiveFocus(Qt.TabFocus)
        }
    }

    StackView.onDeactivating: {
        SdlGamepadKeyNavigation.setUiNavMode(false)

        // Save the prefs so the Session can observe the changes
        StreamingPreferences.save()
    }

    Component.onDestruction: {
        // Also save preferences on destruction, since we won't get a
        // deactivating callback if the user just closes Moonlight
        StreamingPreferences.save()
    }

    Column {
        padding: 10
        id: settingsColumn1
        width: settingsPage.width / 2
        spacing: 15

        GroupBox {
            id: basicSettingsGroupBox
            width: (parent.width - (parent.leftPadding + parent.rightPadding))
            padding: 12
            title: "<font color=\"skyblue\">" + qsTr("Basic Settings") + "</font>"
            font.pointSize: 12

            Column {
                anchors.fill: parent
                spacing: 5

                Label {
                    width: parent.width
                    id: resFPStitle
                    text: qsTr("Resolution and FPS")
                    font.pointSize: 12
                    wrapMode: Text.Wrap
                }

                Label {
                    width: parent.width
                    id: resFPSdesc
                    text: qsTr("Setting values too high for your PC or network connection may cause lag, stuttering, or errors.")
                    font.pointSize: 9
                    wrapMode: Text.Wrap
                }

                Row {
                    spacing: 5
                    width: parent.width

                    AutoResizingComboBox {
                        property int lastIndexValue

                        // ignore setting the index at first, and actually set it when the component is loaded
                        Component.onCompleted: {
                            // Refresh display data before using it to build the list
                            SystemProperties.refreshDisplays()

                            // Add native resolutions for all attached displays
                            var done = false
                            for (var displayIndex = 0; !done; displayIndex++) {
                                var screenRect = SystemProperties.getNativeResolution(displayIndex);

                                if (screenRect.width === 0) {
                                    // Exceeded max count of displays
                                    done = true
                                    break
                                }

                                var indexToAdd = 0
                                for (var j = 0; j < resolutionComboBox.count; j++) {
                                    var existing_width = parseInt(resolutionListModel.get(j).video_width);
                                    var existing_height = parseInt(resolutionListModel.get(j).video_height);

                                    if (screenRect.width === existing_width && screenRect.height === existing_height) {
                                        // Duplicate entry, skip
                                        indexToAdd = -1
                                        break
                                    }
                                    else if (screenRect.width * screenRect.height > existing_width * existing_height) {
                                        // Candidate entrypoint after this entry
                                        indexToAdd = j + 1
                                    }
                                }

                                // Insert this display's resolution if it's not a duplicate
                                if (indexToAdd >= 0) {
                                    resolutionListModel.insert(indexToAdd,
                                                               {
                                                                   "text": "Native ("+screenRect.width+"x"+screenRect.height+")",
                                                                   "video_width": ""+screenRect.width,
                                                                   "video_height": ""+screenRect.height,
                                                                   "is_custom": false
                                                               })
                                }
                            }

                            // Prune resolutions that are over the decoder's maximum
                            var max_pixels = SystemProperties.maximumResolution.width * SystemProperties.maximumResolution.height;
                            if (max_pixels > 0) {
                                for (var j = 0; j < resolutionComboBox.count; j++) {
                                    var existing_width = parseInt(resolutionListModel.get(j).video_width);
                                    var existing_height = parseInt(resolutionListModel.get(j).video_height);

                                    if (existing_width * existing_height > max_pixels) {
                                        resolutionListModel.remove(j)
                                        j--
                                    }
                                }
                            }

                            // load the saved width/height, and iterate through the ComboBox until a match is found
                            // and set it to that index.
                            var saved_width = StreamingPreferences.width
                            var saved_height = StreamingPreferences.height
                            var index_set = false
                            for (var i = 0; i < resolutionListModel.count; i++) {
                                var el_width = parseInt(resolutionListModel.get(i).video_width);
                                var el_height = parseInt(resolutionListModel.get(i).video_height);

                                if (saved_width === el_width && saved_height === el_height) {
                                    currentIndex = i
                                    index_set = true
                                    break
                                }
                            }

                            if (!index_set) {
                                // We did not find a match. This must be a custom resolution.
                                resolutionListModel.append({
                                                               "text": "Custom ("+StreamingPreferences.width+"x"+StreamingPreferences.height+")",
                                                               "video_width": ""+StreamingPreferences.width,
                                                               "video_height": ""+StreamingPreferences.height,
                                                               "is_custom": true
                                                           })
                                currentIndex = resolutionListModel.count - 1
                            }
                            else {
                                resolutionListModel.append({
                                                               "text": "Custom",
                                                               "video_width": "",
                                                               "video_height": "",
                                                               "is_custom": true
                                                           })
                            }

                            // Since we don't call activate() here, we need to trigger
                            // width calculation manually
                            recalculateWidth()

                            lastIndexValue = currentIndex

                            // Signal other controls
                            displayModeChanged()
                        }

                        id: resolutionComboBox
                        maximumWidth: parent.width / 2
                        textRole: "text"
                        model: ListModel {
                            id: resolutionListModel
                            // Other elements may be added at runtime
                            // based on attached display resolution
                            ListElement {
                                text: qsTr("720p")
                                video_width: "1280"
                                video_height: "720"
                                is_custom: false
                            }
                            ListElement {
                                text: qsTr("1080p")
                                video_width: "1920"
                                video_height: "1080"
                                is_custom: false
                            }
                            ListElement {
                                text: qsTr("1440p")
                                video_width: "2560"
                                video_height: "1440"
                                is_custom: false
                            }
                            ListElement {
                                text: qsTr("4K")
                                video_width: "3840"
                                video_height: "2160"
                                is_custom: false
                            }
                        }

                        function updateBitrateForSelection() {
                            var selectedWidth = parseInt(resolutionListModel.get(currentIndex).video_width)
                            var selectedHeight = parseInt(resolutionListModel.get(currentIndex).video_height)

                            // Only modify the bitrate if the values actually changed
                            if (StreamingPreferences.width !== selectedWidth || StreamingPreferences.height !== selectedHeight) {
                                StreamingPreferences.width = selectedWidth
                                StreamingPreferences.height = selectedHeight

                                StreamingPreferences.bitrateKbps = StreamingPreferences.getDefaultBitrate(StreamingPreferences.width,
                                                                                                          StreamingPreferences.height,
                                                                                                          StreamingPreferences.fps);
                                slider.value = StreamingPreferences.bitrateKbps
                            }

                            lastIndexValue = currentIndex
                        }

                        // ::onActivated must be used, as it only listens for when the index is changed by a human
                        onActivated : {
                            if (resolutionListModel.get(currentIndex).is_custom) {
                                customResolutionDialog.open()
                            }
                            else {
                                updateBitrateForSelection()
                            }

                            // Signal other controls
                            displayModeChanged()
                        }

                        NavigableDialog {
                            id: customResolutionDialog
                            standardButtons: Dialog.Ok | Dialog.Cancel
                            onOpened: {
                                // Force keyboard focus on the textbox so keyboard navigation works
                                widthField.forceActiveFocus()

                                // standardButton() was added in Qt 5.10, so we must check for it first
                                if (customResolutionDialog.standardButton) {
                                    customResolutionDialog.standardButton(Dialog.Ok).enabled = customResolutionDialog.isInputValid()
                                }
                            }

                            onClosed: {
                                widthField.clear()
                                heightField.clear()

                                // Signal other controls
                                displayModeChanged()
                            }

                            onRejected: {
                                resolutionComboBox.currentIndex = resolutionComboBox.lastIndexValue
                            }

                            function isInputValid() {
                                // If we have text in either textbox that isn't valid,
                                // reject the input.
                                if ((!widthField.acceptableInput && widthField.text) ||
                                        (!heightField.acceptableInput && heightField.text)) {
                                    return false
                                }

                                // The textboxes need to have text or placeholder text
                                if ((!widthField.text && !widthField.placeholderText) ||
                                        (!heightField.text && !heightField.placeholderText)) {
                                    return false
                                }

                                return true
                            }

                            onAccepted: {
                                // Reject if there's invalid input
                                if (!isInputValid()) {
                                    reject()
                                    return
                                }

                                var width = widthField.text ? widthField.text : widthField.placeholderText
                                var height = heightField.text ? heightField.text : heightField.placeholderText

                                // Find and update the custom entry
                                for (var i = 0; i < resolutionListModel.count; i++) {
                                    if (resolutionListModel.get(i).is_custom) {
                                        resolutionListModel.setProperty(i, "video_width", width)
                                        resolutionListModel.setProperty(i, "video_height", height)
                                        resolutionListModel.setProperty(i, "text", "Custom ("+width+"x"+height+")")

                                        // Now update the bitrate using the custom resolution
                                        resolutionComboBox.currentIndex = i
                                        resolutionComboBox.updateBitrateForSelection()

                                        // Update the combobox width too
                                        resolutionComboBox.recalculateWidth()
                                        break
                                    }
                                }
                            }

                            ColumnLayout {
                                Label {
                                    text: qsTr("Custom resolutions are not officially supported by GeForce Experience, so it will not set your host display resolution. You will need to set it manually while in game.") + "\n\n" +
                                          qsTr("Resolutions that are not supported by your client or host PC may cause streaming errors.") + "\n"
                                    wrapMode: Label.WordWrap
                                    Layout.maximumWidth: 300
                                }

                                Label {
                                    text: qsTr("Enter a custom resolution:")
                                    font.bold: true
                                }

                                RowLayout {
                                    TextField {
                                        id: widthField
                                        maximumLength: 5
                                        inputMethodHints: Qt.ImhDigitsOnly
                                        placeholderText: resolutionListModel.get(resolutionComboBox.currentIndex).video_width
                                        validator: IntValidator{bottom:256; top:8192}
                                        focus: true

                                        onTextChanged: {
                                            // standardButton() was added in Qt 5.10, so we must check for it first
                                            if (customResolutionDialog.standardButton) {
                                                customResolutionDialog.standardButton(Dialog.Ok).enabled = customResolutionDialog.isInputValid()
                                            }
                                        }

                                        Keys.onReturnPressed: {
                                            customResolutionDialog.accept()
                                        }

                                        Keys.onEnterPressed: {
                                            customResolutionDialog.accept()
                                        }
                                    }

                                    Label {
                                        text: "x"
                                        font.bold: true
                                    }

                                    TextField {
                                        id: heightField
                                        maximumLength: 5
                                        inputMethodHints: Qt.ImhDigitsOnly
                                        placeholderText: resolutionListModel.get(resolutionComboBox.currentIndex).video_height
                                        validator: IntValidator{bottom:256; top:8192}

                                        onTextChanged: {
                                            // standardButton() was added in Qt 5.10, so we must check for it first
                                            if (customResolutionDialog.standardButton) {
                                                customResolutionDialog.standardButton(Dialog.Ok).enabled = customResolutionDialog.isInputValid()
                                            }
                                        }

                                        Keys.onReturnPressed: {
                                            customResolutionDialog.accept()
                                        }

                                        Keys.onEnterPressed: {
                                            customResolutionDialog.accept()
                                        }
                                    }
                                }
                            }
                        }
                    }

                    AutoResizingComboBox {
                        property int lastIndexValue

                        function updateBitrateForSelection() {
                            // Only modify the bitrate if the values actually changed
                            var selectedFps = parseInt(model.get(fpsComboBox.currentIndex).video_fps)
                            if (StreamingPreferences.fps !== selectedFps) {
                                StreamingPreferences.fps = selectedFps

                                StreamingPreferences.bitrateKbps = StreamingPreferences.getDefaultBitrate(StreamingPreferences.width,
                                                                                                          StreamingPreferences.height,
                                                                                                          StreamingPreferences.fps);
                                slider.value = StreamingPreferences.bitrateKbps
                            }

                            lastIndexValue = currentIndex
                        }

                        NavigableDialog {
                            function isInputValid() {
                                // If we have text that isn't valid, reject the input.
                                if (!fpsField.acceptableInput && fpsField.text) {
                                    return false
                                }

                                // The textbox needs to have text or placeholder text
                                if (!fpsField.text && !fpsField.placeholderText) {
                                    return false
                                }

                                return true
                            }

                            id: customFpsDialog
                            standardButtons: Dialog.Ok | Dialog.Cancel
                            onOpened: {
                                // Force keyboard focus on the textbox so keyboard navigation works
                                fpsField.forceActiveFocus()

                                // standardButton() was added in Qt 5.10, so we must check for it first
                                if (customFpsDialog.standardButton) {
                                    customFpsDialog.standardButton(Dialog.Ok).enabled = customFpsDialog.isInputValid()
                                }
                            }

                            onClosed: {
                                fpsField.clear()
                            }

                            onRejected: {
                                fpsComboBox.currentIndex = fpsComboBox.lastIndexValue
                            }

                            onAccepted: {
                                // Reject if there's invalid input
                                if (!isInputValid()) {
                                    reject()
                                    return
                                }

                                var fps = fpsField.text ? fpsField.text : fpsField.placeholderText

                                // Find and update the custom entry
                                for (var i = 0; i < fpsListModel.count; i++) {
                                    if (fpsListModel.get(i).is_custom) {
                                        fpsListModel.setProperty(i, "video_fps", fps)
                                        fpsListModel.setProperty(i, "text", qsTr("Custom (%1 FPS)").arg(fps))

                                        // Now update the bitrate using the custom resolution
                                        fpsComboBox.currentIndex = i
                                        fpsComboBox.updateBitrateForSelection()

                                        // Update the combobox width too
                                        fpsComboBox.recalculateWidth()
                                        break
                                    }
                                }
                            }

                            ColumnLayout {
                                Label {
                                    text: qsTr("Enter a custom frame rate:")
                                    font.bold: true
                                }

                                RowLayout {
                                    TextField {
                                        id: fpsField
                                        maximumLength: 4
                                        inputMethodHints: Qt.ImhDigitsOnly
                                        placeholderText: fpsListModel.get(fpsComboBox.currentIndex).video_fps
                                        validator: IntValidator{bottom:10; top:9999}
                                        focus: true

                                        onTextChanged: {
                                            // standardButton() was added in Qt 5.10, so we must check for it first
                                            if (customFpsDialog.standardButton) {
                                                customFpsDialog.standardButton(Dialog.Ok).enabled = customFpsDialog.isInputValid()
                                            }
                                        }

                                        Keys.onReturnPressed: {
                                            customFpsDialog.accept()
                                        }

                                        Keys.onEnterPressed: {
                                            customFpsDialog.accept()
                                        }
                                    }
                                }
                            }
                        }

                        function addRefreshRateOrdered(fpsListModel, refreshRate, description, custom) {
                            var indexToAdd = 0
                            for (var j = 0; j < fpsListModel.count; j++) {
                                var existing_fps = parseInt(fpsListModel.get(j).video_fps);

                                if (refreshRate === existing_fps || (custom && fpsListModel.get(j).is_custom)) {
                                    // Duplicate entry, skip
                                    indexToAdd = -1
                                    break
                                }
                                else if (refreshRate > existing_fps) {
                                    // Candidate entrypoint after this entry
                                    indexToAdd = j + 1
                                }
                            }

                            // Insert this frame rate if it's not a duplicate
                            if (indexToAdd >= 0) {
                                // Custom values always go at the end of the list
                                if (custom) {
                                    indexToAdd = fpsListModel.count
                                }

                                fpsListModel.insert(indexToAdd,
                                                    {
                                                        "text": description,
                                                        "video_fps": ""+refreshRate,
                                                        "is_custom": custom
                                                    })
                            }

                            return indexToAdd
                        }

                        function reinitialize() {
                            // Add native refresh rate for all attached displays
                            var done = false
                            for (var displayIndex = 0; !done; displayIndex++) {
                                var refreshRate = SystemProperties.getRefreshRate(displayIndex);
                                if (refreshRate === 0) {
                                    // Exceeded max count of displays
                                    done = true
                                    break
                                }

                                addRefreshRateOrdered(fpsListModel, refreshRate, qsTr("%1 FPS").arg(refreshRate), false)
                            }

                            var saved_fps = StreamingPreferences.fps
                            var found = false
                            for (var i = 0; i < model.count; i++) {
                                var el_fps = parseInt(model.get(i).video_fps);

                                // Look for a matching frame rate
                                if (saved_fps === el_fps) {
                                    currentIndex = i
                                    found = true
                                    break
                                }
                            }

                            // If we didn't find one, add a custom frame rate for the current value
                            if (!found) {
                                currentIndex = addRefreshRateOrdered(model, saved_fps, qsTr("Custom (%1 FPS)").arg(saved_fps), true)
                            }
                            else {
                                addRefreshRateOrdered(model, "", qsTr("Custom"), true)
                            }

                            recalculateWidth()

                            lastIndexValue = currentIndex
                        }

                        // ignore setting the index at first, and actually set it when the component is loaded
                        Component.onCompleted: {
                            reinitialize()
                            languageChanged.connect(reinitialize)
                        }

                        model: ListModel {
                            id: fpsListModel
                            // Other elements may be added at runtime
                            ListElement {
                                text: qsTr("30 FPS")
                                video_fps: "30"
                                is_custom: false
                            }
                            ListElement {
                                text: qsTr("60 FPS")
                                video_fps: "60"
                                is_custom: false
                            }
                        }

                        id: fpsComboBox
                        maximumWidth: parent.width / 2
                        textRole: "text"
                        // ::onActivated must be used, as it only listens for when the index is changed by a human
                        onActivated : {
                            if (model.get(currentIndex).is_custom) {
                                customFpsDialog.open()
                            }
                            else {
                                updateBitrateForSelection()
                            }
                        }
                    }
                }

                Label {
                    width: parent.width
                    id: bitrateTitle
                    text: qsTr("Video bitrate:")
                    font.pointSize: 12
                    wrapMode: Text.Wrap
                }

                Label {
                    width: parent.width
                    id: bitrateDesc
                    text: qsTr("Lower the bitrate on slower connections. Raise the bitrate to increase image quality.")
                    font.pointSize: 9
                    wrapMode: Text.Wrap
                }

                Slider {
                    id: slider

                    value: StreamingPreferences.bitrateKbps

                    stepSize: 500
                    from : 500
                    to: 150000

                    snapMode: "SnapOnRelease"
                    width: Math.min(bitrateDesc.implicitWidth, parent.width)

                    onValueChanged: {
                        bitrateTitle.text = qsTr("Video bitrate: %1 Mbps").arg(value / 1000.0)
                        StreamingPreferences.bitrateKbps = value
                    }

                    Component.onCompleted: {
                        // Refresh the text after translations change
                        languageChanged.connect(onValueChanged)
                    }
                }

                Label {
                    width: parent.width
                    id: windowModeTitle
                    text: qsTr("Display mode")
                    font.pointSize: 12
                    wrapMode: Text.Wrap
                    visible: SystemProperties.hasDesktopEnvironment
                }

                AutoResizingComboBox {
                    function createModel() {
                        var model = Qt.createQmlObject('import QtQuick 2.0; ListModel {}', parent, '')

                        model.append({
                                         text: qsTr("Fullscreen"),
                                         val: StreamingPreferences.WM_FULLSCREEN
                                     })

                        model.append({
                                         text: qsTr("Borderless windowed"),
                                         val: StreamingPreferences.WM_FULLSCREEN_DESKTOP
                                     })

                        model.append({
                                         text: qsTr("Windowed"),
                                         val: StreamingPreferences.WM_WINDOWED
                                     })


                        // Set the recommended option based on the OS
                        for (var i = 0; i < model.count; i++) {
                            var thisWm = model.get(i).val;
                            if (thisWm === StreamingPreferences.recommendedFullScreenMode) {
                                model.get(i).text += " " + qsTr("(Recommended)")
                                model.move(i, 0, 1)
                                break
                            }
                        }

                        return model
                    }


                    // This is used on initialization and upon retranslation
                    function reinitialize() {
                        if (!visible) {
                            // Do nothing if the control won't even be visible
                            return
                        }

                        model = createModel()
                        currentIndex = 0

                        // Set the current value based on the saved preferences
                        var savedWm = StreamingPreferences.windowMode
                        for (var i = 0; i < model.count; i++) {
                             var thisWm = model.get(i).val;
                             if (savedWm === thisWm) {
                                 currentIndex = i
                                 break
                             }
                        }

                        activated(currentIndex)
                    }

                    // Video Super-Resolution does not work in exclusive full screen, so auto switch do borderless window
                    // [TODO] This may change according to what AMD and Intel will implement, if they can allow video enhancement in fullscreen
                    function checkVSR(){
                        if(videoEnhancementCheck.checked && model.get(currentIndex).val === StreamingPreferences.WM_FULLSCREEN){
                            for (var i = 0; i < model.count; i++) {
                                 var thisWm = model.get(i).val;
                                 if (model.get(i).val === StreamingPreferences.WM_FULLSCREEN_DESKTOP) {
                                     currentIndex = i
                                     break
                                 }
                            }
                            activated(currentIndex)
                        }
                    }

                    Component.onCompleted: {
                        reinitialize()
                        languageChanged.connect(reinitialize)
                        videoEnhancementChanged.connect(checkVSR)
                    }

                    id: windowModeComboBox
                    visible: SystemProperties.hasDesktopEnvironment
                    enabled: !SystemProperties.rendererAlwaysFullScreen
                    hoverEnabled: true
                    textRole: "text"
                    onActivated: {
                        StreamingPreferences.windowMode = model.get(currentIndex).val
                        // Signal others
                        windowModeChanged()
                    }

                    ToolTip.delay: 1000
                    ToolTip.timeout: 5000
                    ToolTip.visible: hovered
                    ToolTip.text: qsTr("Fullscreen generally provides the best performance, but borderless windowed may work better with features like macOS Spaces, Alt+Tab, screenshot tools, on-screen overlays, etc.")
                }

                CheckBox {
                    id: vsyncCheck
                    width: parent.width
                    hoverEnabled: true
                    text: qsTr("V-Sync")
                    font.pointSize:  12
                    checked: StreamingPreferences.enableVsync
                    onCheckedChanged: {
                        StreamingPreferences.enableVsync = checked
                    }

                    ToolTip.delay: 1000
                    ToolTip.timeout: 5000
                    ToolTip.visible: hovered
                    ToolTip.text: qsTr("Disabling V-Sync allows sub-frame rendering latency, but it can display visible tearing")
                }

                CheckBox {
                    id: framePacingCheck
                    width: parent.width
                    hoverEnabled: true
                    text: qsTr("Frame pacing")
                    font.pointSize:  12
                    enabled: StreamingPreferences.enableVsync
                    checked: StreamingPreferences.enableVsync && StreamingPreferences.framePacing
                    onCheckedChanged: {
                        StreamingPreferences.framePacing = checked
                    }
                    ToolTip.delay: 1000
                    ToolTip.timeout: 5000
                    ToolTip.visible: hovered
                    ToolTip.text: qsTr("Frame pacing reduces micro-stutter by delaying frames that come in too early")
                }

                CheckBox {
                    id: videoEnhancementCheck
                    width: parent.width
                    hoverEnabled: true
                    text: qsTr("Video AI-Enhancement")
                    font.pointSize:  12
<<<<<<< HEAD
                    visible: VideoEnhancement.isUIvisible()
                    enabled: true
                    checked: StreamingPreferences.videoEnhancement
                    property bool checkedSaved

                    onCheckedChanged: {
                        StreamingPreferences.videoEnhancement = checked
                        // The value of checkedSaved is set while changing the WindowMode, need to find a way not to.
                        if(StreamingPreferences.windowMode !== StreamingPreferences.WM_FULLSCREEN){
                            checkedSaved = checked
                        }
                        // Signal others
                        videoEnhancementChanged()
=======
                    visible: SystemProperties.isVideoEnhancementCapable()
                    enabled: true
                    checked: StreamingPreferences.videoEnhancement

                    onCheckedChanged: {
                        StreamingPreferences.videoEnhancement = checked
>>>>>>> 0957d50e
                    }
                    ToolTip.delay: 1000
                    ToolTip.timeout: 5000
                    ToolTip.visible: hovered
                    ToolTip.text:
                        qsTr("Enhance video quality by utilizing the GPU's AI-Enhancement capabilities.")
                        + qsTr("\nThis feature effectively upscales, reduces compression artifacts and enhances the clarity of streamed content.")
                        + qsTr("\nNote:")
<<<<<<< HEAD
                        + qsTr("\n  - For optimal performance, use the software in borderless window mode; this feature is not applicable in fullscreen mode.")
                        + qsTr("\n  - If available, ensure that appropriate settings, such as VSR (Virtual Super Resolution), are enabled in your GPU driver configurations.")
                        + qsTr("\n  - Be advised that using this feature on laptops running on battery power may lead to significant battery drain.")

                    function reinitialize() {
                        if(typeof(checkedSaved) === "undefined"){
                            checkedSaved = checked
                        }
                        if(!VideoEnhancement.isUIvisible()){
                            checked = false
                            checkedSaved = checked
                            visible = false
                        }
                        // If Exclusive fullscreen is selected, disabled the VSR as it does not work in this window mode
                        else if(StreamingPreferences.windowMode === StreamingPreferences.WM_FULLSCREEN){
                            checked = false
                        }
                        else {
                            // Get back the saved status
                            checked = checkedSaved
                        }
                        // Indicate if the feature is available but not officially deployed by the Vendor
                        if(VideoEnhancement.isExperimental()){
=======
                        + qsTr("\n  - If available, ensure that appropriate settings (i.e. RTX Video enhancement) are enabled in your GPU driver configuration.")
                        + qsTr("\n  - Be advised that using this feature on laptops running on battery power may lead to significant battery drain.")

                    function reinitialize() {
                        if(!SystemProperties.isVideoEnhancementCapable()){
                            checked = false
                            visible = false
                        }
                        // Indicate if the feature is available but not officially deployed by the Vendor
                        if(SystemProperties.isVideoEnhancementExperimental()){
>>>>>>> 0957d50e
                            text = qsTr("Video AI-Enhancement (Experimental)")
                        }
                    }

<<<<<<< HEAD
                    Timer {
                            id: vsrTimer
                            interval: 300  // 0 to make it async to get the final status of StreamingPreferences.windowMode (which is set too late in the process)
                            running: false  // Don't start the timer immediately
                            repeat: false   // Run only once

                            onTriggered: {
                                parent.reinitialize()
                            }
                        }

                    Component.onCompleted: {
                        checkedSaved = checked
                        reinitialize()
                        windowModeChanged.connect(() => {
                            checked = checkedSaved
                            vsrTimer.start()
                        })
=======
                    Component.onCompleted: {
                        reinitialize()
>>>>>>> 0957d50e
                    }
                }
            }
        }

        GroupBox {

            id: audioSettingsGroupBox
            width: (parent.width - (parent.leftPadding + parent.rightPadding))
            padding: 12
            title: "<font color=\"skyblue\">" + qsTr("Audio Settings") + "</font>"
            font.pointSize: 12

            Column {
                anchors.fill: parent
                spacing: 5

                Label {
                    width: parent.width
                    id: resAudioTitle
                    text: qsTr("Audio configuration")
                    font.pointSize: 12
                    wrapMode: Text.Wrap
                }

                AutoResizingComboBox {
                    // ignore setting the index at first, and actually set it when the component is loaded
                    Component.onCompleted: {
                        var saved_audio = StreamingPreferences.audioConfig
                        currentIndex = 0
                        for (var i = 0; i < audioListModel.count; i++) {
                            var el_audio = audioListModel.get(i).val;
                            if (saved_audio === el_audio) {
                                currentIndex = i
                                break
                            }
                        }
                        activated(currentIndex)
                    }

                    id: audioComboBox
                    textRole: "text"
                    model: ListModel {
                        id: audioListModel
                        ListElement {
                            text: qsTr("Stereo")
                            val: StreamingPreferences.AC_STEREO
                        }
                        ListElement {
                            text: qsTr("5.1 surround sound")
                            val: StreamingPreferences.AC_51_SURROUND
                        }
                        ListElement {
                            text: qsTr("7.1 surround sound")
                            val: StreamingPreferences.AC_71_SURROUND
                        }
                    }
                    // ::onActivated must be used, as it only listens for when the index is changed by a human
                    onActivated : {
                        StreamingPreferences.audioConfig = audioListModel.get(currentIndex).val
                    }
                }


                CheckBox {
                    id: audioPcCheck
                    width: parent.width
                    text: qsTr("Mute host PC speakers while streaming")
                    font.pointSize: 12
                    checked: !StreamingPreferences.playAudioOnHost
                    onCheckedChanged: {
                        StreamingPreferences.playAudioOnHost = !checked
                    }

                    ToolTip.delay: 1000
                    ToolTip.timeout: 5000
                    ToolTip.visible: hovered
                    ToolTip.text: qsTr("You must restart any game currently in progress for this setting to take effect")
                }

                CheckBox {
                    id: muteOnFocusLossCheck
                    width: parent.width
                    text: qsTr("Mute audio stream when Moonlight is not the active window")
                    font.pointSize: 12
                    visible: SystemProperties.hasDesktopEnvironment
                    checked: StreamingPreferences.muteOnFocusLoss
                    onCheckedChanged: {
                        StreamingPreferences.muteOnFocusLoss = checked
                    }

                    ToolTip.delay: 1000
                    ToolTip.timeout: 5000
                    ToolTip.visible: hovered
                    ToolTip.text: qsTr("Mutes Moonlight's audio when you Alt+Tab out of the stream or click on a different window.")
                }
            }
        }

        GroupBox {
            id: uiSettingsGroupBox
            width: (parent.width - (parent.leftPadding + parent.rightPadding))
            padding: 12
            title: "<font color=\"skyblue\">" + qsTr("UI Settings") + "</font>"
            font.pointSize: 12

            Column {
                anchors.fill: parent
                spacing: 5

                Label {
                    width: parent.width
                    id: languageTitle
                    text: qsTr("Language")
                    font.pointSize: 12
                    wrapMode: Text.Wrap
                }

                AutoResizingComboBox {
                    // ignore setting the index at first, and actually set it when the component is loaded
                    Component.onCompleted: {
                        var saved_language = StreamingPreferences.language
                        currentIndex = 0
                        for (var i = 0; i < languageListModel.count; i++) {
                            var el_language = languageListModel.get(i).val;
                            if (saved_language === el_language) {
                                currentIndex = i
                                break
                            }
                        }

                        activated(currentIndex)
                    }

                    id: languageComboBox
                    textRole: "text"
                    model: ListModel {
                        id: languageListModel
                        ListElement {
                            text: qsTr("Automatic")
                            val: StreamingPreferences.LANG_AUTO
                        }
                        ListElement {
                            text: "Deutsch" // German
                            val: StreamingPreferences.LANG_DE
                        }
                        ListElement {
                            text: "English"
                            val: StreamingPreferences.LANG_EN
                        }
                        ListElement {
                            text: "Français" // French
                            val: StreamingPreferences.LANG_FR
                        }
                        ListElement {
                            text: "简体中文" // Simplified Chinese
                            val: StreamingPreferences.LANG_ZH_CN
                        }
                        ListElement {
                            text: "Norwegian Bokmål"
                            val: StreamingPreferences.LANG_NB_NO
                        }
                        ListElement {
                            text: "русский" // Russian
                            val: StreamingPreferences.LANG_RU
                        }
                        ListElement {
                            text: "Español" // Spanish
                            val: StreamingPreferences.LANG_ES
                        }
                        ListElement {
                            text: "日本語" // Japanese
                            val: StreamingPreferences.LANG_JA
                        }
                        ListElement {
                            text: "Tiếng Việt" // Vietnamese
                            val: StreamingPreferences.LANG_VI
                        }
                        ListElement {
                            text: "ภาษาไทย" // Thai
                            val: StreamingPreferences.LANG_TH
                        }
                        ListElement {
                            text: "한국어" // Korean
                            val: StreamingPreferences.LANG_KO
                        }
                        /* ListElement {
                            text: "Magyar" // Hungarian
                            val: StreamingPreferences.LANG_HU
                        } */
                        ListElement {
                            text: "Nederlands" // Dutch
                            val: StreamingPreferences.LANG_NL
                        }
                        ListElement {
                            text: "Svenska" // Swedish
                            val: StreamingPreferences.LANG_SV
                        }
                        /* ListElement {
                            text: "Türkçe" // Turkish
                            val: StreamingPreferences.LANG_TR
                        } */
                        /* ListElement {
                            text: "Українська" // Ukrainian
                            val: StreamingPreferences.LANG_UK
                        } */
                        ListElement {
                            text: "繁體中文" // Traditional Chinese
                            val: StreamingPreferences.LANG_ZH_TW
                        }
                        ListElement {
                            text: "Português" // Portuguese
                            val: StreamingPreferences.LANG_PT
                        }
                        /* ListElement {
                            text: "Português do Brasil" // Brazilian Portuguese
                            val: StreamingPreferences.LANG_PT_BR
                        } */
                        ListElement {
                            text: "Ελληνικά" // Greek
                            val: StreamingPreferences.LANG_EL
                        }
                        ListElement {
                            text: "Italiano" // Italian
                            val: StreamingPreferences.LANG_IT
                        }
                        /* ListElement {
                            text: "हिन्दी, हिंदी" // Hindi
                            val: StreamingPreferences.LANG_HI
                        } */
                        ListElement {
                            text: "Język polski" // Polish
                            val: StreamingPreferences.LANG_PL
                        }
                        ListElement {
                            text: "Čeština" // Czech
                            val: StreamingPreferences.LANG_CS
                        }
                        /* ListElement {
                            text: "עִבְרִית" // Hebrew
                            val: StreamingPreferences.LANG_HE
                        } */
                    }
                    // ::onActivated must be used, as it only listens for when the index is changed by a human
                    onActivated : {
                        // Retranslating is expensive, so only do it if the language actually changed
                        var new_language = languageListModel.get(currentIndex).val
                        if (StreamingPreferences.language !== new_language) {
                            StreamingPreferences.language = languageListModel.get(currentIndex).val
                            if (!StreamingPreferences.retranslate()) {
                                ToolTip.show(qsTr("You must restart Moonlight for this change to take effect"), 5000)
                            }
                            else {
                                // Force the back operation to pop any AppView pages that exist.
                                // The AppView stops working after retranslate() for some reason.
                                window.clearOnBack = true

                                // Signal other controls to adjust their text
                                languageChanged()
                            }
                        }
                    }
                }

                Label {
                    width: parent.width
                    id: uiDisplayModeTitle
                    text: qsTr("GUI display mode")
                    font.pointSize: 12
                    wrapMode: Text.Wrap
                    visible: SystemProperties.hasDesktopEnvironment
                }

                AutoResizingComboBox {
                    // ignore setting the index at first, and actually set it when the component is loaded
                    Component.onCompleted: {
                        if (!visible) {
                            // Do nothing if the control won't even be visible
                            return
                        }

                        var saved_uidisplaymode = StreamingPreferences.uiDisplayMode
                        currentIndex = 0
                        for (var i = 0; i < uiDisplayModeListModel.count; i++) {
                            var el_uidisplaymode = uiDisplayModeListModel.get(i).val;
                            if (saved_uidisplaymode === el_uidisplaymode) {
                                currentIndex = i
                                break
                            }
                        }

                        activated(currentIndex)
                    }

                    id: uiDisplayModeComboBox
                    visible: SystemProperties.hasDesktopEnvironment
                    textRole: "text"
                    model: ListModel {
                        id: uiDisplayModeListModel
                        ListElement {
                            text: qsTr("Windowed")
                            val: StreamingPreferences.UI_WINDOWED
                        }
                        ListElement {
                            text: qsTr("Maximized")
                            val: StreamingPreferences.UI_MAXIMIZED
                        }   
                        ListElement {
                            text: qsTr("Fullscreen")
                            val: StreamingPreferences.UI_FULLSCREEN
                        }
                    }
                    // ::onActivated must be used, as it only listens for when the index is changed by a human
                    onActivated : {
                        StreamingPreferences.uiDisplayMode = uiDisplayModeListModel.get(currentIndex).val
                    }
                }

                CheckBox {
                    id: connectionWarningsCheck
                    width: parent.width
                    text: qsTr("Show connection quality warnings")
                    font.pointSize: 12
                    checked: StreamingPreferences.connectionWarnings
                    onCheckedChanged: {
                        StreamingPreferences.connectionWarnings = checked
                    }
                }

                CheckBox {
                    visible: SystemProperties.hasDiscordIntegration
                    id: discordPresenceCheck
                    width: parent.width
                    text: qsTr("Discord Rich Presence integration")
                    font.pointSize: 12
                    checked: StreamingPreferences.richPresence
                    onCheckedChanged: {
                        StreamingPreferences.richPresence = checked
                    }

                    ToolTip.delay: 1000
                    ToolTip.timeout: 5000
                    ToolTip.visible: hovered
                    ToolTip.text: qsTr("Updates your Discord status to display the name of the game you're streaming.")
                }

                CheckBox {
                    id: keepAwakeCheck
                    width: parent.width
                    text: qsTr("Keep the display awake while streaming")
                    font.pointSize: 12
                    checked: StreamingPreferences.keepAwake
                    onCheckedChanged: {
                        StreamingPreferences.keepAwake = checked
                    }

                    ToolTip.delay: 1000
                    ToolTip.timeout: 5000
                    ToolTip.visible: hovered
                    ToolTip.text: qsTr("Prevents the screensaver from starting or the display from going to sleep while streaming.")
                }
            }
        }
    }

    Column {
        padding: 10
        rightPadding: 20
        anchors.left: settingsColumn1.right
        id: settingsColumn2
        width: settingsPage.width / 2
        spacing: 15

        GroupBox {
            id: inputSettingsGroupBox
            width: (parent.width - (parent.leftPadding + parent.rightPadding))
            padding: 12
            title: "<font color=\"skyblue\">" + qsTr("Input Settings") + "</font>"
            font.pointSize: 12

            Column {
                anchors.fill: parent
                spacing: 5

                CheckBox {
                    id: absoluteMouseCheck
                    hoverEnabled: true
                    width: parent.width
                    text: qsTr("Optimize mouse for remote desktop instead of games")
                    font.pointSize:  12
                    checked: StreamingPreferences.absoluteMouseMode
                    onCheckedChanged: {
                        StreamingPreferences.absoluteMouseMode = checked
                    }

                    ToolTip.delay: 1000
                    ToolTip.timeout: 10000
                    ToolTip.visible: hovered
                    ToolTip.text: qsTr("This enables seamless mouse control without capturing the client's mouse cursor. It is ideal for remote desktop usage but will not work in most games.") + " " +
                                  qsTr("You can toggle this while streaming using Ctrl+Alt+Shift+M.") + "\n\n" +
                                  qsTr("NOTE: Due to a bug in GeForce Experience, this option may not work properly if your host PC has multiple monitors.")
                }

                Row {
                    spacing: 5
                    width: parent.width

                    CheckBox {
                        id: captureSysKeysCheck
                        hoverEnabled: true
                        text: qsTr("Capture system keyboard shortcuts")
                        font.pointSize: 12
                        enabled: SystemProperties.hasDesktopEnvironment
                        checked: StreamingPreferences.captureSysKeysMode !== StreamingPreferences.CSK_OFF || !SystemProperties.hasDesktopEnvironment

                        ToolTip.delay: 1000
                        ToolTip.timeout: 10000
                        ToolTip.visible: hovered
                        ToolTip.text: qsTr("This enables the capture of system-wide keyboard shortcuts like Alt+Tab that would normally be handled by the client OS while streaming.") + "\n\n" +
                                      qsTr("NOTE: Certain keyboard shortcuts like Ctrl+Alt+Del on Windows cannot be intercepted by any application, including Moonlight.")
                    }

                    AutoResizingComboBox {
                        // ignore setting the index at first, and actually set it when the component is loaded
                        Component.onCompleted: {
                            if (!visible) {
                                // Do nothing if the control won't even be visible
                                return
                            }

                            var saved_syskeysmode = StreamingPreferences.captureSysKeysMode
                            currentIndex = 0
                            for (var i = 0; i < captureSysKeysModeListModel.count; i++) {
                                var el_syskeysmode = captureSysKeysModeListModel.get(i).val;
                                if (saved_syskeysmode === el_syskeysmode) {
                                    currentIndex = i
                                    break
                                }
                            }

                            activated(currentIndex)
                        }

                        enabled: captureSysKeysCheck.checked && captureSysKeysCheck.enabled
                        textRole: "text"
                        model: ListModel {
                            id: captureSysKeysModeListModel
                            ListElement {
                                text: qsTr("in fullscreen")
                                val: StreamingPreferences.CSK_FULLSCREEN
                            }
                            ListElement {
                                text: qsTr("always")
                                val: StreamingPreferences.CSK_ALWAYS
                            }
                        }

                        function updatePref() {
                            if (!enabled) {
                                StreamingPreferences.captureSysKeysMode = StreamingPreferences.CSK_OFF
                            }
                            else {
                                StreamingPreferences.captureSysKeysMode = captureSysKeysModeListModel.get(currentIndex).val
                            }
                        }

                        // ::onActivated must be used, as it only listens for when the index is changed by a human
                        onActivated: {
                            updatePref()
                        }

                        // This handles transition of the checkbox state
                        onEnabledChanged: {
                            updatePref()
                        }
                    }
                }

                CheckBox {
                    id: absoluteTouchCheck
                    hoverEnabled: true
                    width: parent.width
                    text: qsTr("Use touchscreen as a virtual trackpad")
                    font.pointSize:  12
                    checked: !StreamingPreferences.absoluteTouchMode
                    onCheckedChanged: {
                        StreamingPreferences.absoluteTouchMode = !checked
                    }

                    ToolTip.delay: 1000
                    ToolTip.timeout: 5000
                    ToolTip.visible: hovered
                    ToolTip.text: qsTr("When checked, the touchscreen acts like a trackpad. When unchecked, the touchscreen will directly control the mouse pointer.")
                }

                CheckBox {
                    id: swapMouseButtonsCheck
                    hoverEnabled: true
                    width: parent.width
                    text: qsTr("Swap left and right mouse buttons")
                    font.pointSize:  12
                    checked: StreamingPreferences.swapMouseButtons
                    onCheckedChanged: {
                        StreamingPreferences.swapMouseButtons = checked
                    }
                }

                CheckBox {
                    id: reverseScrollButtonsCheck
                    hoverEnabled: true
                    width: parent.width
                    text: qsTr("Reverse mouse scrolling direction")
                    font.pointSize: 12
                    checked: StreamingPreferences.reverseScrollDirection
                    onCheckedChanged: {
                        StreamingPreferences.reverseScrollDirection = checked
                    }
                }
            }
        }

        GroupBox {
            id: gamepadSettingsGroupBox
            width: (parent.width - (parent.leftPadding + parent.rightPadding))
            padding: 12
            title: "<font color=\"skyblue\">" + qsTr("Gamepad Settings") + "</font>"
            font.pointSize: 12

            Column {
                anchors.fill: parent
                spacing: 5

                CheckBox {
                    id: swapFaceButtonsCheck
                    width: parent.width
                    text: qsTr("Swap A/B and X/Y gamepad buttons")
                    font.pointSize: 12
                    checked: StreamingPreferences.swapFaceButtons
                    onCheckedChanged: {
                        // Check if the value changed (this is called on init too)
                        if (StreamingPreferences.swapFaceButtons !== checked) {
                            StreamingPreferences.swapFaceButtons = checked

                            // Save and restart SdlGamepadKeyNavigation so it can pull the new value
                            StreamingPreferences.save()
                            SdlGamepadKeyNavigation.disable()
                            SdlGamepadKeyNavigation.enable()
                        }
                    }

                    ToolTip.delay: 1000
                    ToolTip.timeout: 5000
                    ToolTip.visible: hovered
                    ToolTip.text: qsTr("This switches gamepads into a Nintendo-style button layout")
                }

                CheckBox {
                    id: singleControllerCheck
                    width: parent.width
                    text: qsTr("Force gamepad #1 always connected")
                    font.pointSize:  12
                    checked: !StreamingPreferences.multiController
                    onCheckedChanged: {
                        StreamingPreferences.multiController = !checked
                    }

                    ToolTip.delay: 1000
                    ToolTip.timeout: 5000
                    ToolTip.visible: hovered
                    ToolTip.text: qsTr("Forces a single gamepad to always stay connected to the host, even if no gamepads are actually connected to this PC.") + " " +
                                  qsTr("Only enable this option when streaming a game that doesn't support gamepads being connected after startup.")
                }

                CheckBox {
                    id: gamepadMouseCheck
                    hoverEnabled: true
                    width: parent.width
                    text: qsTr("Enable mouse control with gamepads by holding the 'Start' button")
                    font.pointSize: 12
                    checked: StreamingPreferences.gamepadMouse
                    onCheckedChanged: {
                        StreamingPreferences.gamepadMouse = checked
                    }
                }

                CheckBox {
                    id: backgroundGamepadCheck
                    width: parent.width
                    text: qsTr("Process gamepad input when Moonlight is in the background")
                    font.pointSize: 12
                    visible: SystemProperties.hasDesktopEnvironment
                    checked: StreamingPreferences.backgroundGamepad
                    onCheckedChanged: {
                        StreamingPreferences.backgroundGamepad = checked
                    }

                    ToolTip.delay: 1000
                    ToolTip.timeout: 5000
                    ToolTip.visible: hovered
                    ToolTip.text: qsTr("Allows Moonlight to capture gamepad inputs even if it's not the current window in focus")
                }
            }
        }

        GroupBox {
            id: hostSettingsGroupBox
            width: (parent.width - (parent.leftPadding + parent.rightPadding))
            padding: 12
            title: "<font color=\"skyblue\">" + qsTr("Host Settings") + "</font>"
            font.pointSize: 12

            Column {
                anchors.fill: parent
                spacing: 5

                CheckBox {
                    id: optimizeGameSettingsCheck
                    width: parent.width
                    text: qsTr("Optimize game settings for streaming")
                    font.pointSize:  12
                    checked: StreamingPreferences.gameOptimizations
                    onCheckedChanged: {
                        StreamingPreferences.gameOptimizations = checked
                    }
                }

                CheckBox {
                    id: quitAppAfter
                    width: parent.width
                    text: qsTr("Quit app on host PC after ending stream")
                    font.pointSize: 12
                    checked: StreamingPreferences.quitAppAfter
                    onCheckedChanged: {
                        StreamingPreferences.quitAppAfter = checked
                    }

                    ToolTip.delay: 1000
                    ToolTip.timeout: 5000
                    ToolTip.visible: hovered
                    ToolTip.text: qsTr("This will close the app or game you are streaming when you end your stream. You will lose any unsaved progress!")
                }
            }
        }

        GroupBox {
            id: advancedSettingsGroupBox
            width: (parent.width - (parent.leftPadding + parent.rightPadding))
            padding: 12
            title: "<font color=\"skyblue\">" + qsTr("Advanced Settings") + "</font>"
            font.pointSize: 12

            Column {
                anchors.fill: parent
                spacing: 5

                Label {
                    width: parent.width
                    id: resVDSTitle
                    text: qsTr("Video decoder")
                    font.pointSize: 12
                    wrapMode: Text.Wrap
                }

                AutoResizingComboBox {
                    // ignore setting the index at first, and actually set it when the component is loaded
                    Component.onCompleted: {
                        var saved_vds = StreamingPreferences.videoDecoderSelection
                        currentIndex = 0
                        for (var i = 0; i < decoderListModel.count; i++) {
                            var el_vds = decoderListModel.get(i).val;
                            if (saved_vds === el_vds) {
                                currentIndex = i
                                break
                            }
                        }
                        activated(currentIndex)
                    }

                    id: decoderComboBox
                    textRole: "text"
                    enabled: !enableHdr.checked
                    model: ListModel {
                        id: decoderListModel
                        ListElement {
                            text: qsTr("Automatic (Recommended)")
                            val: StreamingPreferences.VDS_AUTO
                        }
                        ListElement {
                            text: qsTr("Force software decoding")
                            val: StreamingPreferences.VDS_FORCE_SOFTWARE
                        }
                        ListElement {
                            text: qsTr("Force hardware decoding")
                            val: StreamingPreferences.VDS_FORCE_HARDWARE
                        }
                    }
                    // ::onActivated must be used, as it only listens for when the index is changed by a human
                    onActivated: {
                        if (enabled) {
                            StreamingPreferences.videoDecoderSelection = decoderListModel.get(currentIndex).val
                        }
                    }

                    // This handles the state of the enableHdr checkbox changing
                    onEnabledChanged: {
                        if (enabled) {
                            StreamingPreferences.videoDecoderSelection = decoderListModel.get(currentIndex).val
                        }
                        else {
                            StreamingPreferences.videoDecoderSelection = StreamingPreferences.VDS_AUTO
                        }
                    }

                    ToolTip.delay: 1000
                    ToolTip.timeout: 5000
                    ToolTip.visible: hovered && !enabled
                    ToolTip.text: qsTr("Enabling HDR overrides manual decoder selections.")
                }

                Label {
                    width: parent.width
                    id: resVCCTitle
                    text: qsTr("Video codec")
                    font.pointSize: 12
                    wrapMode: Text.Wrap
                }

                AutoResizingComboBox {
                    // ignore setting the index at first, and actually set it when the component is loaded
                    Component.onCompleted: {
                        var saved_vcc = StreamingPreferences.videoCodecConfig

                        // Default to Automatic (relevant if HDR is enabled,
                        // where we will match none of the codecs in the list)
                        currentIndex = 0

                        for(var i = 0; i < codecListModel.count; i++) {
                            var el_vcc = codecListModel.get(i).val;
                            if (saved_vcc === el_vcc) {
                                currentIndex = i
                                break
                            }
                        }

                        activated(currentIndex)
                    }

                    id: codecComboBox
                    textRole: "text"
                    model: ListModel {
                        id: codecListModel
                        ListElement {
                            text: qsTr("Automatic (Recommended)")
                            val: StreamingPreferences.VCC_AUTO
                        }
                        ListElement {
                            text: qsTr("H.264")
                            val: StreamingPreferences.VCC_FORCE_H264
                        }
                        ListElement {
                            text: qsTr("HEVC (H.265)")
                            val: StreamingPreferences.VCC_FORCE_HEVC
                        }
                        ListElement {
                            text: qsTr("AV1 (Experimental)")
                            val: StreamingPreferences.VCC_FORCE_AV1
                        }
                    }
                    // ::onActivated must be used, as it only listens for when the index is changed by a human
                    onActivated : {
                        if (enabled) {
                            StreamingPreferences.videoCodecConfig = codecListModel.get(currentIndex).val
                        }
                    }
                }

                CheckBox {
                    id: enableHdr
                    width: parent.width
                    text: qsTr("Enable HDR (Experimental)")
                    font.pointSize: 12

                    enabled: SystemProperties.supportsHdr
                    checked: enabled && StreamingPreferences.enableHdr
                    onCheckedChanged: {
                        StreamingPreferences.enableHdr = checked
                    }

                    // Updating StreamingPreferences.videoCodecConfig is handled above

                    ToolTip.delay: 1000
                    ToolTip.timeout: 5000
                    ToolTip.visible: hovered
                    ToolTip.text: enabled ?
                                      qsTr("The stream will be HDR-capable, but some games may require an HDR monitor on your host PC to enable HDR mode.")
                                    :
                                      qsTr("HDR streaming is not supported on this PC.")
                }

                CheckBox {
                    id: enableMdns
                    width: parent.width
                    text: qsTr("Automatically find PCs on the local network (Recommended)")
                    font.pointSize: 12
                    checked: StreamingPreferences.enableMdns
                    onCheckedChanged: {
                        // This is called on init, so only do the work if we've
                        // actually changed the value.
                        if (StreamingPreferences.enableMdns != checked) {
                            StreamingPreferences.enableMdns = checked

                            // We must save the updated preference to ensure
                            // ComputerManager can observe the change internally.
                            StreamingPreferences.save()

                            // Restart polling so the mDNS change takes effect
                            if (window.pollingActive) {
                                ComputerManager.stopPollingAsync()
                                ComputerManager.startPolling()
                            }
                        }
                    }
                }

                CheckBox {
                    id: detectNetworkBlocking
                    width: parent.width
                    text: qsTr("Automatically detect blocked connections (Recommended)")
                    font.pointSize: 12
                    checked: StreamingPreferences.detectNetworkBlocking
                    onCheckedChanged: {
                        // This is called on init, so only do the work if we've
                        // actually changed the value.
                        if (StreamingPreferences.detectNetworkBlocking != checked) {
                            StreamingPreferences.detectNetworkBlocking = checked

                            // We must save the updated preference to ensure
                            // ComputerManager can observe the change internally.
                            StreamingPreferences.save()
                        }
                    }
                }
            }
        }
    }
}<|MERGE_RESOLUTION|>--- conflicted
+++ resolved
@@ -850,28 +850,12 @@
                     hoverEnabled: true
                     text: qsTr("Video AI-Enhancement")
                     font.pointSize:  12
-<<<<<<< HEAD
-                    visible: VideoEnhancement.isUIvisible()
-                    enabled: true
-                    checked: StreamingPreferences.videoEnhancement
-                    property bool checkedSaved
-
-                    onCheckedChanged: {
-                        StreamingPreferences.videoEnhancement = checked
-                        // The value of checkedSaved is set while changing the WindowMode, need to find a way not to.
-                        if(StreamingPreferences.windowMode !== StreamingPreferences.WM_FULLSCREEN){
-                            checkedSaved = checked
-                        }
-                        // Signal others
-                        videoEnhancementChanged()
-=======
                     visible: SystemProperties.isVideoEnhancementCapable()
                     enabled: true
                     checked: StreamingPreferences.videoEnhancement
 
                     onCheckedChanged: {
                         StreamingPreferences.videoEnhancement = checked
->>>>>>> 0957d50e
                     }
                     ToolTip.delay: 1000
                     ToolTip.timeout: 5000
@@ -880,31 +864,6 @@
                         qsTr("Enhance video quality by utilizing the GPU's AI-Enhancement capabilities.")
                         + qsTr("\nThis feature effectively upscales, reduces compression artifacts and enhances the clarity of streamed content.")
                         + qsTr("\nNote:")
-<<<<<<< HEAD
-                        + qsTr("\n  - For optimal performance, use the software in borderless window mode; this feature is not applicable in fullscreen mode.")
-                        + qsTr("\n  - If available, ensure that appropriate settings, such as VSR (Virtual Super Resolution), are enabled in your GPU driver configurations.")
-                        + qsTr("\n  - Be advised that using this feature on laptops running on battery power may lead to significant battery drain.")
-
-                    function reinitialize() {
-                        if(typeof(checkedSaved) === "undefined"){
-                            checkedSaved = checked
-                        }
-                        if(!VideoEnhancement.isUIvisible()){
-                            checked = false
-                            checkedSaved = checked
-                            visible = false
-                        }
-                        // If Exclusive fullscreen is selected, disabled the VSR as it does not work in this window mode
-                        else if(StreamingPreferences.windowMode === StreamingPreferences.WM_FULLSCREEN){
-                            checked = false
-                        }
-                        else {
-                            // Get back the saved status
-                            checked = checkedSaved
-                        }
-                        // Indicate if the feature is available but not officially deployed by the Vendor
-                        if(VideoEnhancement.isExperimental()){
-=======
                         + qsTr("\n  - If available, ensure that appropriate settings (i.e. RTX Video enhancement) are enabled in your GPU driver configuration.")
                         + qsTr("\n  - Be advised that using this feature on laptops running on battery power may lead to significant battery drain.")
 
@@ -915,34 +874,12 @@
                         }
                         // Indicate if the feature is available but not officially deployed by the Vendor
                         if(SystemProperties.isVideoEnhancementExperimental()){
->>>>>>> 0957d50e
                             text = qsTr("Video AI-Enhancement (Experimental)")
                         }
                     }
 
-<<<<<<< HEAD
-                    Timer {
-                            id: vsrTimer
-                            interval: 300  // 0 to make it async to get the final status of StreamingPreferences.windowMode (which is set too late in the process)
-                            running: false  // Don't start the timer immediately
-                            repeat: false   // Run only once
-
-                            onTriggered: {
-                                parent.reinitialize()
-                            }
-                        }
-
-                    Component.onCompleted: {
-                        checkedSaved = checked
-                        reinitialize()
-                        windowModeChanged.connect(() => {
-                            checked = checkedSaved
-                            vsrTimer.start()
-                        })
-=======
                     Component.onCompleted: {
                         reinitialize()
->>>>>>> 0957d50e
                     }
                 }
             }
