QT += core quick network quickcontrols2 svg \
    widgets
CONFIG += c++11

unix:!macx {
    TARGET = moonlight
} else {
    # On macOS, this is the name displayed in the global menu bar
    TARGET = Moonlight
}

include(../globaldefs.pri)

# Precompile QML files to avoid writing qmlcache on portable versions.
# Since this binds the app against the Qt runtime version, we will only
# do this for Windows and Mac, since they ship with the Qt runtime.
win32|macx {
    CONFIG(release, debug|release) {
        CONFIG += qtquickcompiler
    }
}

TEMPLATE = app

# The following define makes your compiler emit warnings if you use
# any feature of Qt which has been marked as deprecated (the exact warnings
# depend on your compiler). Please consult the documentation of the
# deprecated API in order to know how to port your code away from it.
DEFINES += QT_DEPRECATED_WARNINGS

# You can also make your code fail to compile if you use deprecated APIs.
# In order to do so, uncomment the following line.
# You can also select to disable deprecated APIs only up to a certain version of Qt.
DEFINES += QT_DISABLE_DEPRECATED_BEFORE=0x060000    # disables all the APIs deprecated before Qt 6.0.0

win32 {
    INCLUDEPATH += \
        $$PWD/../libs/windows/include \
        $$(DXSDK_DIR)/Include

    contains(QT_ARCH, i386) {
        LIBS += -L$$PWD/../libs/windows/lib/x86
        LIBS += -L$$(DXSDK_DIR)LIB/x86
        LIBS += -L$$(DXSDK_DIR)/LIB/x86
    }
    contains(QT_ARCH, x86_64) {
        LIBS += -L$$PWD/../libs/windows/lib/x64
        LIBS += -L$$(DXSDK_DIR)LIB/x64
        LIBS += -L$$(DXSDK_DIR)/LIB/x64
    }

    LIBS += ws2_32.lib winmm.lib dxva2.lib ole32.lib gdi32.lib user32.lib d3d9.lib dwmapi.lib dbghelp.lib qwave.lib
}
macx {
    INCLUDEPATH += $$PWD/../libs/mac/include
    INCLUDEPATH += $$PWD/../libs/mac/Frameworks/SDL2.framework/Versions/A/Headers
    INCLUDEPATH += $$PWD/../libs/mac/Frameworks/SDL2_ttf.framework/Versions/A/Headers
    LIBS += -L$$PWD/../libs/mac/lib -F$$PWD/../libs/mac/Frameworks
}

unix:!macx {
    CONFIG += link_pkgconfig
    PKGCONFIG += openssl sdl2 SDL2_ttf opus

    # SLAudio is used on Steam Link
    !config_SL {
        CONFIG += soundio
    }

    soundio {
        packagesExist(libpulse) {
            PKGCONFIG += libpulse
        }
        packagesExist(alsa) {
            PKGCONFIG += alsa
        }
    }

    packagesExist(libavcodec) {
        PKGCONFIG += libavcodec libavutil
        CONFIG += ffmpeg

        packagesExist(libva) {
            packagesExist(libva-x11) {
                CONFIG += libva-x11
            }
            packagesExist(libva-wayland) {
                CONFIG += libva-wayland
            }
            packagesExist(libva-drm) {
                CONFIG += libva-drm
            }
            CONFIG += libva
        }

        packagesExist(vdpau) {
            CONFIG += libvdpau
        }

        packagesExist(mmal) {
            PKGCONFIG += mmal
            CONFIG += mmal
        }

        packagesExist(libdrm) {
            PKGCONFIG += libdrm
            CONFIG += libdrm
        }
    }

    packagesExist(wayland-client) {
        DEFINES += HAS_WAYLAND
        PKGCONFIG += wayland-client
    }

    packagesExist(x11) {
        DEFINES += HAS_X11
        PKGCONFIG += x11
    }
}
win32 {
    LIBS += -llibssl -llibcrypto -lSDL2 -lSDL2_ttf -lavcodec -lavutil -lopus -ld3dx9
    CONFIG += ffmpeg
}
win32:!winrt {
    CONFIG += soundio discord-rpc
}
macx {
    LIBS += -lssl -lcrypto -lavcodec.58 -lavutil.56 -lopus -framework SDL2 -framework SDL2_ttf
    LIBS += -lobjc -framework VideoToolbox -framework AVFoundation -framework CoreVideo -framework CoreGraphics -framework CoreMedia -framework AppKit -framework Metal

    # For libsoundio
    LIBS += -framework CoreAudio -framework AudioUnit

    CONFIG += ffmpeg soundio discord-rpc
}

SOURCES += \
    backend/nvapp.cpp \
    main.cpp \
    backend/computerseeker.cpp \
    backend/identitymanager.cpp \
    backend/nvcomputer.cpp \
    backend/nvhttp.cpp \
    backend/nvpairingmanager.cpp \
    backend/computermanager.cpp \
    backend/boxartmanager.cpp \
    backend/richpresencemanager.cpp \
    cli/commandlineparser.cpp \
    cli/quitstream.cpp \
    cli/startstream.cpp \
    mainwindow.cpp \
    settings/streamingpreferences.cpp \
    streaming/input/abstouch.cpp \
    streaming/input/gamepad.cpp \
    streaming/input/input.cpp \
    streaming/input/keyboard.cpp \
    streaming/input/mouse.cpp \
    streaming/input/reltouch.cpp \
    streaming/session.cpp \
    streaming/audio/audio.cpp \
    streaming/audio/renderers/sdlaud.cpp \
    gui/computermodel.cpp \
    gui/appmodel.cpp \
    streaming/streamutils.cpp \
    backend/autoupdatechecker.cpp \
    path.cpp \
    settings/mappingmanager.cpp \
    gui/sdlgamepadkeynavigation.cpp \
    streaming/video/overlaymanager.cpp \
    backend/systemproperties.cpp \
    wm.cpp

HEADERS += \
    backend/nvapp.h \
    mainwindow.h \
    utils.h \
    backend/computerseeker.h \
    backend/identitymanager.h \
    backend/nvcomputer.h \
    backend/nvhttp.h \
    backend/nvpairingmanager.h \
    backend/computermanager.h \
    backend/boxartmanager.h \
    backend/richpresencemanager.h \
    cli/commandlineparser.h \
    cli/quitstream.h \
    cli/startstream.h \
    settings/streamingpreferences.h \
    streaming/input/input.h \
    streaming/session.h \
    streaming/audio/renderers/renderer.h \
    streaming/audio/renderers/sdl.h \
    gui/computermodel.h \
    gui/appmodel.h \
    streaming/video/decoder.h \
    streaming/streamutils.h \
    backend/autoupdatechecker.h \
    path.h \
    settings/mappingmanager.h \
    gui/sdlgamepadkeynavigation.h \
    streaming/video/overlaymanager.h \
    backend/systemproperties.h

# Platform-specific renderers and decoders
ffmpeg {
    message(FFmpeg decoder selected)

    DEFINES += HAVE_FFMPEG
    SOURCES += \
        streaming/video/ffmpeg.cpp \
        streaming/video/ffmpeg-renderers/sdlvid.cpp \
        streaming/video/ffmpeg-renderers/cuda.cpp \
        streaming/video/ffmpeg-renderers/pacer/pacer.cpp \
        streaming/video/ffmpeg-renderers/pacer/nullthreadedvsyncsource.cpp

    HEADERS += \
        streaming/video/ffmpeg.h \
        streaming/video/ffmpeg-renderers/renderer.h \
        streaming/video/ffmpeg-renderers/sdlvid.h \
        streaming/video/ffmpeg-renderers/cuda.h \
        streaming/video/ffmpeg-renderers/pacer/pacer.h \
        streaming/video/ffmpeg-renderers/pacer/nullthreadedvsyncsource.h
}
libva {
    message(VAAPI renderer selected)

    PKGCONFIG += libva
    DEFINES += HAVE_LIBVA
    SOURCES += streaming/video/ffmpeg-renderers/vaapi.cpp
    HEADERS += streaming/video/ffmpeg-renderers/vaapi.h
}
libva-x11 {
    message(VAAPI X11 support enabled)

    PKGCONFIG += libva-x11
    DEFINES += HAVE_LIBVA_X11
}
libva-wayland {
    message(VAAPI Wayland support enabled)

    PKGCONFIG += libva-wayland
    DEFINES += HAVE_LIBVA_WAYLAND
}
libva-wayland {
    message(VAAPI DRM support enabled)

    PKGCONFIG += libva-drm
    DEFINES += HAVE_LIBVA_DRM
}
libvdpau {
    message(VDPAU renderer selected)

    DEFINES += HAVE_LIBVDPAU
    SOURCES += streaming/video/ffmpeg-renderers/vdpau.cpp
    HEADERS += streaming/video/ffmpeg-renderers/vdpau.h
}
mmal {
    message(MMAL renderer selected)

    DEFINES += HAVE_MMAL
    SOURCES += streaming/video/ffmpeg-renderers/mmal.cpp
    HEADERS += streaming/video/ffmpeg-renderers/mmal.h
}
libdrm {
    message(DRM renderer selected)

    DEFINES += HAVE_DRM
    SOURCES += streaming/video/ffmpeg-renderers/drm.cpp
    HEADERS += streaming/video/ffmpeg-renderers/drm.h
}
config_EGL {
    message(EGL renderer selected)

    CONFIG += egl
    DEFINES += HAVE_EGL
    SOURCES += \
        streaming/video/ffmpeg-renderers/eglvid.cpp \
        streaming/video/ffmpeg-renderers/egl_extensions.cpp
    HEADERS += streaming/video/ffmpeg-renderers/eglvid.h
}
config_SL {
    message(Steam Link build configuration selected)

    DEFINES += STEAM_LINK HAVE_SLVIDEO HAVE_SLAUDIO
    LIBS += -lSLVideo -lSLAudio

    SOURCES += \
        streaming/video/slvid.cpp \
        streaming/audio/renderers/slaud.cpp
    HEADERS += \
        streaming/video/slvid.h \
        streaming/audio/renderers/slaud.h
}
win32:!winrt {
    message(DXVA2 renderer selected)

    SOURCES += \
        streaming/video/ffmpeg-renderers/dxva2.cpp \
        streaming/video/ffmpeg-renderers/pacer/dxvsyncsource.cpp

    HEADERS += \
        streaming/video/ffmpeg-renderers/dxva2.h \
        streaming/video/ffmpeg-renderers/pacer/dxvsyncsource.h
}
macx {
    message(VideoToolbox renderer selected)

    SOURCES += \
        streaming/video/ffmpeg-renderers/vt.mm

    HEADERS += \
        streaming/video/ffmpeg-renderers/vt.h
}
soundio {
    message(libsoundio audio renderer selected)

    DEFINES += HAVE_SOUNDIO SOUNDIO_STATIC_LIBRARY
    SOURCES += streaming/audio/renderers/soundioaudiorenderer.cpp
    HEADERS += streaming/audio/renderers/soundioaudiorenderer.h
}
discord-rpc {
    message(Discord integration enabled)

    LIBS += -ldiscord-rpc
    DEFINES += HAVE_DISCORD
}

RESOURCES += \
    resources.qrc \
    qml.qrc

# Additional import path used to resolve QML modules in Qt Creator's code model
QML_IMPORT_PATH =

# Additional import path used to resolve QML modules just for Qt Quick Designer
QML_DESIGNER_IMPORT_PATH =

win32:CONFIG(release, debug|release): LIBS += -L$$OUT_PWD/../moonlight-common-c/release/ -lmoonlight-common-c
else:win32:CONFIG(debug, debug|release): LIBS += -L$$OUT_PWD/../moonlight-common-c/debug/ -lmoonlight-common-c
else:unix: LIBS += -L$$OUT_PWD/../moonlight-common-c/ -lmoonlight-common-c

INCLUDEPATH += $$PWD/../moonlight-common-c/moonlight-common-c/src
DEPENDPATH += $$PWD/../moonlight-common-c/moonlight-common-c/src

win32:CONFIG(release, debug|release): LIBS += -L$$OUT_PWD/../qmdnsengine/release/ -lqmdnsengine
else:win32:CONFIG(debug, debug|release): LIBS += -L$$OUT_PWD/../qmdnsengine/debug/ -lqmdnsengine
else:unix: LIBS += -L$$OUT_PWD/../qmdnsengine/ -lqmdnsengine

INCLUDEPATH += $$PWD/../qmdnsengine/qmdnsengine/src/include $$PWD/../qmdnsengine
DEPENDPATH += $$PWD/../qmdnsengine/qmdnsengine/src/include $$PWD/../qmdnsengine

soundio {
    win32:CONFIG(release, debug|release): LIBS += -L$$OUT_PWD/../soundio/release/ -lsoundio
    else:win32:CONFIG(debug, debug|release): LIBS += -L$$OUT_PWD/../soundio/debug/ -lsoundio
    else:unix: LIBS += -L$$OUT_PWD/../soundio/ -lsoundio

    INCLUDEPATH += $$PWD/../soundio/libsoundio
    DEPENDPATH += $$PWD/../soundio/libsoundio
}

win32:CONFIG(release, debug|release): LIBS += -L$$OUT_PWD/../h264bitstream/release/ -lh264bitstream
else:win32:CONFIG(debug, debug|release): LIBS += -L$$OUT_PWD/../h264bitstream/debug/ -lh264bitstream
else:unix: LIBS += -L$$OUT_PWD/../h264bitstream/ -lh264bitstream

INCLUDEPATH += $$PWD/../h264bitstream/h264bitstream
DEPENDPATH += $$PWD/../h264bitstream/h264bitstream

!winrt {
    win32:CONFIG(release, debug|release): LIBS += -L$$OUT_PWD/../AntiHooking/release/ -lAntiHooking
    else:win32:CONFIG(debug, debug|release): LIBS += -L$$OUT_PWD/../AntiHooking/debug/ -lAntiHooking

    INCLUDEPATH += $$PWD/../AntiHooking
    DEPENDPATH += $$PWD/../AntiHooking
}

unix:!macx: {
    isEmpty(PREFIX) {
        PREFIX = /usr/local
    }
    isEmpty(BINDIR) {
        BINDIR = bin
    }
    isEmpty(DATADIR) {
        DATADIR = share
    }

    target.path = $$PREFIX/$$BINDIR/

    desktop.files = deploy/linux/com.moonlight_stream.Moonlight.desktop
    desktop.path = $$PREFIX/$$DATADIR/applications/

    icons.files = res/moonlight.svg
    icons.path = $$PREFIX/$$DATADIR/icons/hicolor/scalable/apps/

    appstream.files = deploy/linux/com.moonlight_stream.Moonlight.appdata.xml
    appstream.path = $$PREFIX/$$DATADIR/metainfo/

    INSTALLS += target desktop icons appstream
}
win32 {
    RC_ICONS = moonlight.ico
    QMAKE_TARGET_COMPANY = Moonlight Game Streaming Project
    QMAKE_TARGET_DESCRIPTION = Moonlight Game Streaming Client
    QMAKE_TARGET_PRODUCT = Moonlight

    CONFIG -= embed_manifest_exe
    QMAKE_LFLAGS += /MANIFEST:embed /MANIFESTINPUT:$${PWD}/Moonlight.exe.manifest
}
macx {
    # Create Info.plist in object dir with the correct version string
    system(cp $$PWD/Info.plist $$OUT_PWD/Info.plist)
    system(sed -i -e 's/VERSION/$$cat(version.txt)/g' $$OUT_PWD/Info.plist)

    QMAKE_INFO_PLIST = $$OUT_PWD/Info.plist

    APP_BUNDLE_RESOURCES.files = moonlight.icns
    APP_BUNDLE_RESOURCES.path = Contents/Resources

    APP_BUNDLE_FRAMEWORKS.files = $$files(../libs/mac/Frameworks/*.framework, true) $$files(../libs/mac/lib/*.dylib, true)
    APP_BUNDLE_FRAMEWORKS.path = Contents/Frameworks

    APP_BUNDLE_PLIST.files = $$OUT_PWD/Info.plist
    APP_BUNDLE_PLIST.path = Contents

    QMAKE_BUNDLE_DATA += APP_BUNDLE_RESOURCES APP_BUNDLE_FRAMEWORKS APP_BUNDLE_PLIST

    QMAKE_RPATHDIR += @executable_path/../Frameworks
}

VERSION = "$$cat(version.txt)"
DEFINES += VERSION_STR=\\\"$$cat(version.txt)\\\"

<<<<<<< HEAD
FORMS +=
=======
FORMS += \
    mainwindow.ui
>>>>>>> 113623a1
<|MERGE_RESOLUTION|>--- conflicted
+++ resolved
@@ -1,5 +1,4 @@
-QT += core quick network quickcontrols2 svg \
-    widgets
+QT += core quick network quickcontrols2 svg
 CONFIG += c++11
 
 unix:!macx {
@@ -431,9 +430,5 @@
 VERSION = "$$cat(version.txt)"
 DEFINES += VERSION_STR=\\\"$$cat(version.txt)\\\"
 
-<<<<<<< HEAD
-FORMS +=
-=======
 FORMS += \
-    mainwindow.ui
->>>>>>> 113623a1
+    mainwindow.ui