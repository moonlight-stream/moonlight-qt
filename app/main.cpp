#include <QGuiApplication>
#include <QQmlApplicationEngine>
#include <QQmlContext>
#include <QIcon>
#include <QQuickStyle>
#include <QMutex>
#include <QtDebug>
#include <QNetworkProxyFactory>
#include <QPalette>
#include <QFont>
#include <QCursor>
#include <QElapsedTimer>
#include <QFile>
<<<<<<< HEAD
#include <QApplication>
=======
>>>>>>> 113623a1

// Don't let SDL hook our main function, since Qt is already
// doing the same thing. This needs to be before any headers
// that might include SDL.h themselves.
#define SDL_MAIN_HANDLED
#include <SDL.h>

#ifdef HAVE_FFMPEG
#include "streaming/video/ffmpeg.h"
#endif

#if defined(Q_OS_WIN32)
#include "antihookingprotection.h"
#elif defined(Q_OS_LINUX)
#include <openssl/ssl.h>
#endif

#include "cli/quitstream.h"
#include "cli/startstream.h"
#include "cli/commandlineparser.h"
#include "path.h"
#include "utils.h"
#include "gui/computermodel.h"
#include "gui/appmodel.h"
#include "backend/autoupdatechecker.h"
#include "backend/systemproperties.h"
#include "streaming/session.h"
#include "settings/streamingpreferences.h"
#include "gui/sdlgamepadkeynavigation.h"
<<<<<<< HEAD
=======
#include "ui_mainwindow.h"
>>>>>>> 113623a1
#include "mainwindow.h"

#if !defined(QT_DEBUG) && defined(Q_OS_WIN32)
// Log to file for release Windows builds
#define USE_CUSTOM_LOGGER
#define LOG_TO_FILE
#elif defined(Q_OS_UNIX) && !defined(Q_OS_DARWIN)
// Use stdout logger on all Linux/BSD builds
#define USE_CUSTOM_LOGGER
#elif !defined(QT_DEBUG) && defined(Q_OS_DARWIN)
// Log to file for release Mac builds
#define USE_CUSTOM_LOGGER
#define LOG_TO_FILE
#else
// For debug Windows and Mac builds, use default logger
#endif

#ifdef USE_CUSTOM_LOGGER
static QElapsedTimer s_LoggerTime;
static QTextStream s_LoggerStream(stdout);
static QMutex s_LoggerLock;
#ifdef LOG_TO_FILE
#define MAX_LOG_LINES 10000
static int s_LogLinesWritten = 0;
static bool s_LogLimitReached = false;
static QFile* s_LoggerFile;
#endif

void logToLoggerStream(QString& message)
{
    QMutexLocker lock(&s_LoggerLock);

#ifdef LOG_TO_FILE
    if (s_LogLimitReached) {
        return;
    }
    else if (s_LogLinesWritten == MAX_LOG_LINES) {
        s_LoggerStream << "Log size limit reached!";
#if QT_VERSION >= QT_VERSION_CHECK(5, 14, 0)
        s_LoggerStream << Qt::endl;
#else
        s_LoggerStream << endl;
#endif
        s_LogLimitReached = true;
        return;
    }
    else {
        s_LogLinesWritten++;
    }
#endif

    s_LoggerStream << message;
    s_LoggerStream.flush();
}

void sdlLogToDiskHandler(void*, int category, SDL_LogPriority priority, const char* message)
{
    QString priorityTxt;

    switch (priority) {
    case SDL_LOG_PRIORITY_VERBOSE:
        priorityTxt = "Verbose";
        break;
    case SDL_LOG_PRIORITY_DEBUG:
        priorityTxt = "Debug";
        break;
    case SDL_LOG_PRIORITY_INFO:
        priorityTxt = "Info";
        break;
    case SDL_LOG_PRIORITY_WARN:
        priorityTxt = "Warn";
        break;
    case SDL_LOG_PRIORITY_ERROR:
        priorityTxt = "Error";
        break;
    case SDL_LOG_PRIORITY_CRITICAL:
        priorityTxt = "Critical";
        break;
    default:
        priorityTxt = "Unknown";
        break;
    }

    QTime logTime = QTime::fromMSecsSinceStartOfDay(s_LoggerTime.elapsed());
    QString txt = QString("%1 - SDL %2 (%3): %4\n").arg(logTime.toString()).arg(priorityTxt).arg(category).arg(message);

    logToLoggerStream(txt);
}

void qtLogToDiskHandler(QtMsgType type, const QMessageLogContext&, const QString& msg)
{
    QString typeTxt;

    switch (type) {
    case QtDebugMsg:
        typeTxt = "Debug";
        break;
    case QtInfoMsg:
        typeTxt = "Info";
        break;
    case QtWarningMsg:
        typeTxt = "Warning";
        break;
    case QtCriticalMsg:
        typeTxt = "Critical";
        break;
    case QtFatalMsg:
        typeTxt = "Fatal";
        break;
    }

    QTime logTime = QTime::fromMSecsSinceStartOfDay(s_LoggerTime.elapsed());
    QString txt = QString("%1 - Qt %2: %3\n").arg(logTime.toString()).arg(typeTxt).arg(msg);

    logToLoggerStream(txt);
}

#ifdef HAVE_FFMPEG

void ffmpegLogToDiskHandler(void* ptr, int level, const char* fmt, va_list vl)
{
    char lineBuffer[1024];
    static int printPrefix = 1;

    if ((level & 0xFF) > av_log_get_level()) {
        return;
    }

    av_log_format_line(ptr, level, fmt, vl, lineBuffer, sizeof(lineBuffer), &printPrefix);

    QTime logTime = QTime::fromMSecsSinceStartOfDay(s_LoggerTime.elapsed());
    QString txt = QString("%1 - FFmpeg: %2").arg(logTime.toString()).arg(lineBuffer);

    logToLoggerStream(txt);
}

#endif

#endif

#ifdef Q_OS_WIN32
#define WIN32_LEAN_AND_MEAN
#include <Windows.h>
#include <DbgHelp.h>

static UINT s_HitUnhandledException = 0;

LONG WINAPI UnhandledExceptionHandler(struct _EXCEPTION_POINTERS *ExceptionInfo)
{
    // Only write a dump for the first unhandled exception
    if (InterlockedCompareExchange(&s_HitUnhandledException, 1, 0) != 0) {
        return EXCEPTION_CONTINUE_SEARCH;
    }

    WCHAR dmpFileName[MAX_PATH];
    swprintf_s(dmpFileName, L"%ls\\Moonlight-%I64u.dmp",
               (PWCHAR)QDir::toNativeSeparators(Path::getLogDir()).utf16(), QDateTime::currentSecsSinceEpoch());
    QString qDmpFileName = QString::fromUtf16((unsigned short*)dmpFileName);
    HANDLE dumpHandle = CreateFileW(dmpFileName, GENERIC_WRITE, 0, nullptr, CREATE_ALWAYS, FILE_ATTRIBUTE_NORMAL, nullptr);
    if (dumpHandle != INVALID_HANDLE_VALUE) {
        MINIDUMP_EXCEPTION_INFORMATION info;

        info.ThreadId = GetCurrentThreadId();
        info.ExceptionPointers = ExceptionInfo;
        info.ClientPointers = FALSE;

        DWORD typeFlags = MiniDumpWithIndirectlyReferencedMemory |
                MiniDumpIgnoreInaccessibleMemory |
                MiniDumpWithUnloadedModules |
                MiniDumpWithThreadInfo;

        if (MiniDumpWriteDump(GetCurrentProcess(),
                               GetCurrentProcessId(),
                               dumpHandle,
                               (MINIDUMP_TYPE)typeFlags,
                               &info,
                               nullptr,
                               nullptr)) {
            qCritical() << "Unhandled exception! Minidump written to:" << qDmpFileName;
        }
        else {
            qCritical() << "Unhandled exception! Failed to write dump:" << GetLastError();
        }

        CloseHandle(dumpHandle);
    }
    else {
        qCritical() << "Unhandled exception! Failed to open dump file:" << qDmpFileName << "with error" << GetLastError();
    }

    // Let the program crash and WER collect a dump
    return EXCEPTION_CONTINUE_SEARCH;
}

#endif

int main(int argc, char *argv[])
{
    SDL_SetMainReady();

    // Set the app version for the QCommandLineParser's showVersion() command
    QCoreApplication::setApplicationVersion(VERSION_STR);

    // Set these here to allow us to use the default QSettings constructor.
    // These also ensure that our cache directory is named correctly. As such,
    // it is critical that these be called before Path::initialize().
    QCoreApplication::setOrganizationName("Moonlight Game Streaming Project");
    QCoreApplication::setOrganizationDomain("moonlight-stream.com");
    QCoreApplication::setApplicationName("Moonlight");

    if (QFile(QDir::currentPath() + "/portable.dat").exists()) {
        qInfo() << "Running in portable mode from:" << QDir::currentPath();
        QSettings::setDefaultFormat(QSettings::IniFormat);
        QSettings::setPath(QSettings::IniFormat, QSettings::UserScope, QDir::currentPath());
        QSettings::setPath(QSettings::IniFormat, QSettings::SystemScope, QDir::currentPath());

        // Initialize paths for portable mode
        Path::initialize(true);
    }
    else {
        // Initialize paths for standard installation
        Path::initialize(false);
    }

#ifdef USE_CUSTOM_LOGGER
#ifdef LOG_TO_FILE
    QDir tempDir(Path::getLogDir());
    s_LoggerFile = new QFile(tempDir.filePath(QString("Moonlight-%1.log").arg(QDateTime::currentSecsSinceEpoch())));
    if (s_LoggerFile->open(QIODevice::WriteOnly)) {
        qInfo() << "Redirecting log output to " << s_LoggerFile->fileName();
        s_LoggerStream.setDevice(s_LoggerFile);
    }
#endif

    s_LoggerTime.start();
    qInstallMessageHandler(qtLogToDiskHandler);
    SDL_LogSetOutputFunction(sdlLogToDiskHandler, nullptr);

#ifdef HAVE_FFMPEG
    av_log_set_callback(ffmpegLogToDiskHandler);
#endif

#endif

#ifdef Q_OS_WIN32
    // Create a crash dump when we crash on Windows
    SetUnhandledExceptionFilter(UnhandledExceptionHandler);
#endif

#if defined(Q_OS_WIN32)
    // Force AntiHooking.dll to be statically imported and loaded
    // by ntdll by calling a dummy function.
    AntiHookingDummyImport();
#elif defined(Q_OS_LINUX)
    // Force libssl.so to be directly linked to our binary, so
    // linuxdeployqt can find it and include it in our AppImage.
    // QtNetwork will pull it in via dlopen().
    SSL_free(nullptr);
#endif

    // Avoid using High DPI on EGLFS. It breaks font rendering.
    // https://bugreports.qt.io/browse/QTBUG-64377
    //
    // NB: We can't use QGuiApplication::platformName() here because it is only
    // set once the QGuiApplication is created, which is too late to enable High DPI :(
    if (WMUtils::isRunningWindowManager()) {
        // Enable High DPI support
        QCoreApplication::setAttribute(Qt::AA_EnableHighDpiScaling);

#if QT_VERSION >= QT_VERSION_CHECK(5, 14, 0)
        // Enable fractional High DPI scaling on Qt 5.14 and later
        QGuiApplication::setHighDpiScaleFactorRoundingPolicy(Qt::HighDpiScaleFactorRoundingPolicy::PassThrough);
#endif
    }
    else {
#ifndef STEAM_LINK
        if (!qEnvironmentVariableIsSet("QT_QPA_PLATFORM")) {
            qInfo() << "Unable to detect Wayland or X11, so EGLFS will be used by default. Set QT_QPA_PLATFORM to override this.";
            qputenv("QT_QPA_PLATFORM", "eglfs");

            if (!QFile("/dev/dri").exists()) {
                qWarning() << "Unable to find a KMSDRM display device!";
                qWarning() << "On the Raspberry Pi, you must enable the 'fake KMS' driver in raspi-config to use Moonlight outside of the GUI environment.";
            }
        }
#endif
    }

    // This avoids using the default keychain for SSL, which may cause
    // password prompts on macOS.
    qputenv("QT_SSL_USE_TEMPORARY_KEYCHAIN", "1");

#ifdef Q_OS_WIN32
    if (!qEnvironmentVariableIsSet("QT_OPENGL")) {
        // On Windows, use ANGLE so we don't have to load OpenGL
        // user-mode drivers into our app. OGL drivers (especially Intel)
        // seem to crash Moonlight far more often than DirectX.
        qputenv("QT_OPENGL", "angle");
    }
#endif

    // We don't want system proxies to apply to us
    QNetworkProxyFactory::setUseSystemConfiguration(false);

    // Clear any default application proxy
    QNetworkProxy noProxy(QNetworkProxy::NoProxy);
    QNetworkProxy::setApplicationProxy(noProxy);

    // Register custom metatypes for use in signals
    qRegisterMetaType<NvApp>("NvApp");

    SDL_version compileVersion;
    SDL_VERSION(&compileVersion);
    SDL_LogInfo(SDL_LOG_CATEGORY_APPLICATION,
                "Compiled with SDL %d.%d.%d",
                compileVersion.major, compileVersion.minor, compileVersion.patch);

    SDL_version runtimeVersion;
    SDL_GetVersion(&runtimeVersion);
    SDL_LogInfo(SDL_LOG_CATEGORY_APPLICATION,
                "Running with SDL %d.%d.%d",
                runtimeVersion.major, runtimeVersion.minor, runtimeVersion.patch);

    // Allow the display to sleep by default. We will manually use SDL_DisableScreenSaver()
    // and SDL_EnableScreenSaver() when appropriate. This hint must be set before
    // initializing the SDL video subsystem to have any effect.
    SDL_SetHint(SDL_HINT_VIDEO_ALLOW_SCREENSAVER, "1");

    // For SDL backends that support it, use double buffering instead of triple buffering
    // to save a frame of latency. This doesn't matter for MMAL or DRM renderers since they
    // are drawing directly to the screen without involving SDL, but it may matter for other
    // future KMSDRM platforms that use SDL for rendering.
    SDL_SetHint(SDL_HINT_VIDEO_DOUBLE_BUFFER, "1");

    if (SDL_InitSubSystem(SDL_INIT_TIMER) != 0) {
        SDL_LogError(SDL_LOG_CATEGORY_APPLICATION,
                     "SDL_InitSubSystem(SDL_INIT_TIMER) failed: %s",
                     SDL_GetError());
        return -1;
    }

#ifdef STEAM_LINK
    // Steam Link requires that we initialize video before creating our
    // QGuiApplication in order to configure the framebuffer correctly.
    if (SDL_InitSubSystem(SDL_INIT_VIDEO) != 0) {
        SDL_LogError(SDL_LOG_CATEGORY_APPLICATION,
                     "SDL_InitSubSystem(SDL_INIT_VIDEO) failed: %s",
                     SDL_GetError());
        return -1;
    }
#endif

    // Use atexit() to ensure SDL_Quit() is called. This avoids
    // racing with object destruction where SDL may be used.
    atexit(SDL_Quit);

    // Avoid the default behavior of changing the timer resolution to 1 ms.
    // We don't want this all the time that Moonlight is open. We will set
    // it manually when we start streaming.
    SDL_SetHint(SDL_HINT_TIMER_RESOLUTION, "0");

    // Disable minimize on focus loss by default. Users seem to want this off by default.
    SDL_SetHint(SDL_HINT_VIDEO_MINIMIZE_ON_FOCUS_LOSS, "0");

    // SDL 2.0.12 changes the default behavior to use the button label rather than the button
    // position as most other software does. Set this back to 0 to stay consistent with prior
    // releases of Moonlight.
    SDL_SetHint("SDL_GAMECONTROLLER_USE_BUTTON_LABELS", "0");

#ifdef QT_DEBUG
    // Allow thread naming using exceptions on debug builds. SDL doesn't use SEH
    // when throwing the exceptions, so we don't enable it for release builds out
    // of caution.
    SDL_SetHint(SDL_HINT_WINDOWS_DISABLE_THREAD_NAMING, "0");
#endif

    QApplication app(argc, argv);

    // After the QGuiApplication is created, the platform stuff will be initialized
    // and we can set the SDL video driver to match Qt.
    if (WMUtils::isRunningWayland() && QGuiApplication::platformName() == "xcb") {
        SDL_LogWarn(SDL_LOG_CATEGORY_APPLICATION,
                    "Detected XWayland. This will probably break hardware decoding! Try running with QT_QPA_PLATFORM=wayland or switch to X11.");
    }
    else if (QGuiApplication::platformName().startsWith("wayland")) {
        SDL_LogInfo(SDL_LOG_CATEGORY_APPLICATION, "Detected Wayland");
        qputenv("SDL_VIDEODRIVER", "wayland");
    }

#ifdef STEAM_LINK
    // Qt 5.9 from the Steam Link SDK is not able to load any fonts
    // since the Steam Link doesn't include any of the ones it looks
    // for. We know it has NotoSans so we will explicitly ask for that.
    if (app.font().family().isEmpty()) {
        qWarning() << "SL HACK: No default font - using NotoSans";

        QFont fon("NotoSans");
        app.setFont(fon);
    }

    // Move the mouse to the bottom right so it's invisible when using
    // gamepad-only navigation.
    QCursor().setPos(0xFFFF, 0xFFFF);
#elif !SDL_VERSION_ATLEAST(2, 0, 11) && defined(Q_OS_LINUX) && (defined(__arm__) || defined(__aarch64__))
    if (qgetenv("SDL_VIDEO_GL_DRIVER").isEmpty() && QGuiApplication::platformName() == "eglfs") {
        // Look for Raspberry Pi GLES libraries. SDL 2.0.10 and earlier needs some help finding
        // the correct libraries for the KMSDRM backend if not compiled with the RPI backend enabled.
        if (SDL_LoadObject("libbrcmGLESv2.so") != nullptr) {
            qputenv("SDL_VIDEO_GL_DRIVER", "libbrcmGLESv2.so");
        }
        else if (SDL_LoadObject("/opt/vc/lib/libbrcmGLESv2.so") != nullptr) {
            qputenv("SDL_VIDEO_GL_DRIVER", "/opt/vc/lib/libbrcmGLESv2.so");
        }
    }
#endif

    app.setWindowIcon(QIcon(":/res/moonlight.svg"));

    // Register our C++ types for QML
    qmlRegisterType<ComputerModel>("ComputerModel", 1, 0, "ComputerModel");
    qmlRegisterType<AppModel>("AppModel", 1, 0, "AppModel");
    qmlRegisterUncreatableType<Session>("Session", 1, 0, "Session", "Session cannot be created from QML");
    qmlRegisterSingletonType<ComputerManager>("ComputerManager", 1, 0,
                                              "ComputerManager",
                                              [](QQmlEngine*, QJSEngine*) -> QObject* {
                                                  return new ComputerManager();
                                              });
    qmlRegisterSingletonType<AutoUpdateChecker>("AutoUpdateChecker", 1, 0,
                                                "AutoUpdateChecker",
                                                [](QQmlEngine*, QJSEngine*) -> QObject* {
                                                    return new AutoUpdateChecker();
                                                });
    qmlRegisterSingletonType<SystemProperties>("SystemProperties", 1, 0,
                                               "SystemProperties",
                                               [](QQmlEngine*, QJSEngine*) -> QObject* {
                                                   return new SystemProperties();
                                               });
    qmlRegisterSingletonType<SdlGamepadKeyNavigation>("SdlGamepadKeyNavigation", 1, 0,
                                                      "SdlGamepadKeyNavigation",
                                                      [](QQmlEngine*, QJSEngine*) -> QObject* {
                                                          return new SdlGamepadKeyNavigation();
                                                      });
    qmlRegisterSingletonType<StreamingPreferences>("StreamingPreferences", 1, 0,
                                                   "StreamingPreferences",
                                                   [](QQmlEngine*, QJSEngine*) -> QObject* {
                                                       return new StreamingPreferences();
                                                   });

    // Create the identity manager on the main thread
    IdentityManager::get();

#ifndef Q_OS_WINRT
    // Use the dense material dark theme by default
    if (!qEnvironmentVariableIsSet("QT_QUICK_CONTROLS_STYLE")) {
        qputenv("QT_QUICK_CONTROLS_STYLE", "Material");
    }
#else
    // Use universal dark on WinRT
    if (!qEnvironmentVariableIsSet("QT_QUICK_CONTROLS_STYLE")) {
        qputenv("QT_QUICK_CONTROLS_STYLE", "Universal");
    }
#endif
    if (!qEnvironmentVariableIsSet("QT_QUICK_CONTROLS_MATERIAL_THEME")) {
        qputenv("QT_QUICK_CONTROLS_MATERIAL_THEME", "Dark");
    }
    if (!qEnvironmentVariableIsSet("QT_QUICK_CONTROLS_MATERIAL_ACCENT")) {
        qputenv("QT_QUICK_CONTROLS_MATERIAL_ACCENT", "Purple");
    }
    if (!qEnvironmentVariableIsSet("QT_QUICK_CONTROLS_MATERIAL_VARIANT")) {
        qputenv("QT_QUICK_CONTROLS_MATERIAL_VARIANT", "Dense");
    }
    if (!qEnvironmentVariableIsSet("QT_QUICK_CONTROLS_UNIVERSAL_THEME")) {
        qputenv("QT_QUICK_CONTROLS_UNIVERSAL_THEME", "Dark");
    }

    QQmlApplicationEngine engine;
    QString initialView;

    GlobalCommandLineParser parser;
    switch (parser.parse(app.arguments())) {
    case GlobalCommandLineParser::NormalStartRequested:
        initialView = "qrc:/gui/PcView.qml";
        break;
    case GlobalCommandLineParser::StreamRequested:
        {
            initialView = "qrc:/gui/CliStartStreamSegue.qml";
            StreamingPreferences* preferences = new StreamingPreferences(&app);
            StreamCommandLineParser streamParser;
            streamParser.parse(app.arguments(), preferences);
            QString host    = streamParser.getHost();
            QString appName = streamParser.getAppName();
            auto launcher   = new CliStartStream::Launcher(host, appName, preferences, &app);
            engine.rootContext()->setContextProperty("launcher", launcher);
            break;
        }
    case GlobalCommandLineParser::QuitRequested:
        {
            initialView = "qrc:/gui/CliQuitStreamSegue.qml";
            QuitCommandLineParser quitParser;
            quitParser.parse(app.arguments());
            auto launcher = new CliQuitStream::Launcher(quitParser.getHost(), &app);
            engine.rootContext()->setContextProperty("launcher", launcher);
            break;
        }
    }

    engine.rootContext()->setContextProperty("initialView", initialView);

<<<<<<< HEAD
    //Load the main.qml file
=======
    // Load the main.qml file
>>>>>>> 113623a1
    /*engine.load(QUrl(QStringLiteral("qrc:/gui/main.qml")));
    if (engine.rootObjects().isEmpty())
        return -1;*/

    MainWindow mainWindow;
    mainWindow.show();
    int err = app.exec();

    // Give worker tasks time to properly exit. Fixes PendingQuitTask
    // sometimes freezing and blocking process exit.
    QThreadPool::globalInstance()->waitForDone(30000);

    return err;
}<|MERGE_RESOLUTION|>--- conflicted
+++ resolved
@@ -11,10 +11,6 @@
 #include <QCursor>
 #include <QElapsedTimer>
 #include <QFile>
-<<<<<<< HEAD
-#include <QApplication>
-=======
->>>>>>> 113623a1
 
 // Don't let SDL hook our main function, since Qt is already
 // doing the same thing. This needs to be before any headers
@@ -44,10 +40,7 @@
 #include "streaming/session.h"
 #include "settings/streamingpreferences.h"
 #include "gui/sdlgamepadkeynavigation.h"
-<<<<<<< HEAD
-=======
 #include "ui_mainwindow.h"
->>>>>>> 113623a1
 #include "mainwindow.h"
 
 #if !defined(QT_DEBUG) && defined(Q_OS_WIN32)
@@ -556,11 +549,7 @@
 
     engine.rootContext()->setContextProperty("initialView", initialView);
 
-<<<<<<< HEAD
-    //Load the main.qml file
-=======
     // Load the main.qml file
->>>>>>> 113623a1
     /*engine.load(QUrl(QStringLiteral("qrc:/gui/main.qml")));
     if (engine.rootObjects().isEmpty())
         return -1;*/
