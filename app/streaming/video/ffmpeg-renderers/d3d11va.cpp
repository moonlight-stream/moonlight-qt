// For D3D11_DECODER_PROFILE values
#include <initguid.h>

#include "d3d11va.h"
#include "dxutil.h"
#include "path.h"

#include "streaming/streamutils.h"
#include "streaming/session.h"
#include "streaming/video/videoenhancement.h"

#include "public/common/AMFFactory.h"
#include "public/include/core/Platform.h"
// Video upscaling & Sharpening
#include "public/include/components/HQScaler.h"

#include <cmath>
#include <Limelight.h>
#include <d3d11_4.h>
#include <dxgi1_6.h>
#include <dxgidebug.h>

extern "C" {
#include <libavutil/mastering_display_metadata.h>
}

#include <SDL_syswm.h>
#include <VersionHelpers.h>

#include <dwmapi.h>

using Microsoft::WRL::ComPtr;

<<<<<<< HEAD
#pragma comment(lib, "d3d11.lib")
#pragma comment(lib, "dxgi.lib")

// Custom decoder GUID for Intel HEVC 444
DEFINE_GUID(D3D11_DECODER_PROFILE_HEVC_VLD_Main444_10_Intel,0x6a6a81ba,0x912a,0x485d,0xb5,0x7f,0xcc,0xd2,0xd3,0x7b,0x8d,0x94);
=======
// Standard DXVA GUIDs for HEVC RExt profiles (redefined for compatibility with pre-24H2 SDKs)
DEFINE_GUID(k_D3D11_DECODER_PROFILE_HEVC_VLD_MAIN_444,   0x4008018f, 0xf537, 0x4b36, 0x98, 0xcf, 0x61, 0xaf, 0x8a, 0x2c, 0x1a, 0x33);
DEFINE_GUID(k_D3D11_DECODER_PROFILE_HEVC_VLD_MAIN10_444, 0x0dabeffa, 0x4458, 0x4602, 0xbc, 0x03, 0x07, 0x95, 0x65, 0x9d, 0x61, 0x7c);
>>>>>>> 9186feca

typedef struct _VERTEX
{
    float x, y;
    float tu, tv;
} VERTEX, *PVERTEX;

#define CSC_MATRIX_RAW_ELEMENT_COUNT 9
#define CSC_MATRIX_PACKED_ELEMENT_COUNT 12

static const float k_CscMatrix_Bt601Lim[CSC_MATRIX_RAW_ELEMENT_COUNT] = {
    1.1644f, 1.1644f, 1.1644f,
    0.0f, -0.3917f, 2.0172f,
    1.5960f, -0.8129f, 0.0f,
};
static const float k_CscMatrix_Bt601Full[CSC_MATRIX_RAW_ELEMENT_COUNT] = {
    1.0f, 1.0f, 1.0f,
    0.0f, -0.3441f, 1.7720f,
    1.4020f, -0.7141f, 0.0f,
};
static const float k_CscMatrix_Bt709Lim[CSC_MATRIX_RAW_ELEMENT_COUNT] = {
    1.1644f, 1.1644f, 1.1644f,
    0.0f, -0.2132f, 2.1124f,
    1.7927f, -0.5329f, 0.0f,
};
static const float k_CscMatrix_Bt709Full[CSC_MATRIX_RAW_ELEMENT_COUNT] = {
    1.0f, 1.0f, 1.0f,
    0.0f, -0.1873f, 1.8556f,
    1.5748f, -0.4681f, 0.0f,
};
static const float k_CscMatrix_Bt2020Lim[CSC_MATRIX_RAW_ELEMENT_COUNT] = {
    1.1644f, 1.1644f, 1.1644f,
    0.0f, -0.1874f, 2.1418f,
    1.6781f, -0.6505f, 0.0f,
};
static const float k_CscMatrix_Bt2020Full[CSC_MATRIX_RAW_ELEMENT_COUNT] = {
    1.0f, 1.0f, 1.0f,
    0.0f, -0.1646f, 1.8814f,
    1.4746f, -0.5714f, 0.0f,
};

#define OFFSETS_ELEMENT_COUNT 3

static const float k_Offsets_Lim[OFFSETS_ELEMENT_COUNT] = { 16.0f / 255.0f, 128.0f / 255.0f, 128.0f / 255.0f };
static const float k_Offsets_Full[OFFSETS_ELEMENT_COUNT] = { 0.0f, 128.0f / 255.0f, 128.0f / 255.0f };

typedef struct _CSC_CONST_BUF
{
    // CscMatrix value from above but packed appropriately
    float cscMatrix[CSC_MATRIX_PACKED_ELEMENT_COUNT];

    // YUV offset values from above
    float offsets[OFFSETS_ELEMENT_COUNT];

    // Padding float to be a multiple of 16 bytes
    float padding;
} CSC_CONST_BUF, *PCSC_CONST_BUF;
static_assert(sizeof(CSC_CONST_BUF) % 16 == 0, "Constant buffer sizes must be a multiple of 16");

static const std::array<const char*, D3D11VARenderer::PixelShaders::_COUNT> k_VideoShaderNames =
{
    "d3d11_genyuv_pixel.fxc",
    "d3d11_bt601lim_pixel.fxc",
    "d3d11_bt2020lim_pixel.fxc",
    "d3d11_ayuv_pixel.fxc",
    "d3d11_y410_pixel.fxc",
};

D3D11VARenderer::D3D11VARenderer(int decoderSelectionPass)
    : m_DecoderSelectionPass(decoderSelectionPass),
      m_DevicesWithCodecSupport(0),
      m_DevicesWithFL11Support(0),
      m_LastColorSpace(-1),
      m_LastFullRange(false),
      m_LastColorTrc(AVCOL_TRC_UNSPECIFIED),
      m_AllowTearing(false),
      m_OverlayLock(0),
      m_HwDeviceContext(nullptr),
      m_HwFramesContext(nullptr),
      m_AmfContext(nullptr),
      m_AmfSurface(nullptr),
      m_AmfData(nullptr),
      m_AmfUpScaler(nullptr),
      m_AmfInitialized(false)
{
    // RtlZeroMemory(m_VideoTextureResourceViews, sizeof(m_VideoTextureResourceViews));

    m_ContextLock = SDL_CreateMutex();

    DwmEnableMMCSS(TRUE);

    m_VideoEnhancement = &VideoEnhancement::getInstance();
}

D3D11VARenderer::~D3D11VARenderer()
{
    DwmEnableMMCSS(FALSE);

    SDL_DestroyMutex(m_ContextLock);

    m_VideoVertexBuffer.Reset();
    for (auto& shader : m_VideoPixelShaders) {
        shader.Reset();
    }

    for (auto& textureSrvs : m_VideoTextureResourceViews) {
        for (auto& srv : textureSrvs) {
            srv.Reset();
        }
    }

    m_VideoTexture.Reset();

    for (auto& buffer : m_OverlayVertexBuffers) {
        buffer.Reset();
    }

    for (auto& srv : m_OverlayTextureResourceViews) {
        srv.Reset();
    }

    for (auto& texture : m_OverlayTextures) {
        texture.Reset();
    }

    m_OverlayPixelShader.Reset();

    m_RenderTargetView.Reset();
    m_SwapChain.Reset();

    // cleanup AMF instances
    if(m_AmfUpScaler){
        // Up Scaler
        m_AmfUpScaler->Terminate();
        m_AmfUpScaler = nullptr;
    }
    if(m_AmfContext){
        // Context
        m_AmfContext->Terminate();
        m_AmfContext = nullptr;
    }

    g_AMFFactory.Terminate();

    if(m_VideoProcessorEnumerator){
        m_VideoProcessorEnumerator.Reset();
    }
    if(m_VideoProcessor){
        m_VideoProcessor.Reset();
    }

#ifdef QT_DEBUG
    ComPtr<ID3D11Debug> debugDevice;
    if(FAILED(m_Device->QueryInterface(__uuidof(ID3D11Debug), reinterpret_cast<void**>(debugDevice.GetAddressOf())))) {
        debugDevice = nullptr;
    }
#endif

    av_buffer_unref(&m_HwFramesContext);
    av_buffer_unref(&m_HwDeviceContext);

    // Force destruction of the swapchain immediately
    if (m_DeviceContext != nullptr) {
        m_DeviceContext->ClearState();
        m_DeviceContext->Flush();
    }

// Uncomment the lines in the QT_DEBUG section if you need to debug DirectX objects
#ifdef QT_DEBUG
    // if(debugDevice) {
    //     debugDevice->ReportLiveDeviceObjects(D3D11_RLDO_IGNORE_INTERNAL);
    // }
    // CComPtr<IDXGIDebug1> pDebugDevice;
    // if (SUCCEEDED(DXGIGetDebugInterface1(0, IID_PPV_ARGS(&pDebugDevice))))
    // {
    //     pDebugDevice->ReportLiveObjects(DXGI_DEBUG_DX, DXGI_DEBUG_RLO_FLAGS(DXGI_DEBUG_RLO_DETAIL | DXGI_DEBUG_RLO_IGNORE_INTERNAL));
    // }
#endif

    m_Device.Reset();
    m_DeviceContext.Reset();
    m_Factory.Reset();
}

/**
 * \brief Set HDR MetaData information for Stream and Output
 *
 * Get the HDR MetaData via LimeLight library sent by Sunshine to apply to the Stream.
 * Get the monitor HDR MetaData where the application is running to apply to the Output.
 *
 * \param bool enabled At true it enables the HDR settings
 * \return void
 */
void D3D11VARenderer::setHdrMode(bool enabled){

    // m_VideoProcessor needs to be available to be set,
    // and it makes sense only when HDR is enabled from the UI
    if(!enabled || !m_VideoProcessor || !(m_DecoderParams.videoFormat & VIDEO_FORMAT_MASK_10BIT))
        return;

    DXGI_HDR_METADATA_HDR10 streamHDRMetaData;
    DXGI_HDR_METADATA_HDR10 outputHDRMetaData;

    // Prepare HDR Meta Data for Streamed content
    bool streamSet = false;
    SS_HDR_METADATA hdrMetadata;
    if (LiGetHdrMetadata(&hdrMetadata)) {
        streamHDRMetaData.RedPrimary[0] = hdrMetadata.displayPrimaries[0].x;
        streamHDRMetaData.RedPrimary[1] = hdrMetadata.displayPrimaries[0].y;
        streamHDRMetaData.GreenPrimary[0] = hdrMetadata.displayPrimaries[1].x;
        streamHDRMetaData.GreenPrimary[1] = hdrMetadata.displayPrimaries[1].y;
        streamHDRMetaData.BluePrimary[0] = hdrMetadata.displayPrimaries[2].x;
        streamHDRMetaData.BluePrimary[1] = hdrMetadata.displayPrimaries[2].y;
        streamHDRMetaData.WhitePoint[0] = hdrMetadata.whitePoint.x;
        streamHDRMetaData.WhitePoint[1] = hdrMetadata.whitePoint.y;
        streamHDRMetaData.MaxMasteringLuminance = hdrMetadata.maxDisplayLuminance;
        streamHDRMetaData.MinMasteringLuminance = hdrMetadata.minDisplayLuminance;

        // As the Content is unknown since it is streamed, MaxCLL and MaxFALL cannot be evaluated from the source on the fly,
        // therefore streamed source returns 0 as value for both. We can safetly set them to 0.
        streamHDRMetaData.MaxContentLightLevel = 0;
        streamHDRMetaData.MaxFrameAverageLightLevel = 0;

        // Set HDR Stream (input) Meta data
        m_VideoContext->VideoProcessorSetStreamHDRMetaData(
            m_VideoProcessor.Get(),
            0,
            DXGI_HDR_METADATA_TYPE_HDR10,
            sizeof(DXGI_HDR_METADATA_HDR10),
            &streamHDRMetaData
            );

        streamSet = true;
    }
    SDL_LogInfo(SDL_LOG_CATEGORY_APPLICATION,
                "Set stream HDR mode: %s", streamSet ? "enabled" : "disabled");

    // Prepare HDR Meta Data to match the monitor HDR specifications
    // Retreive the monitor HDR metadata where the application is displayed
    int appAdapterIndex = 0;
    int appOutputIndex = 0;
    bool displaySet = false;
    if (SDL_DXGIGetOutputInfo(SDL_GetWindowDisplayIndex(m_DecoderParams.window), &appAdapterIndex, &appOutputIndex)){
        ComPtr<IDXGIAdapter1> adapter;
        ComPtr<IDXGIOutput> output;
        UINT outputIndex = appOutputIndex;
        if(SUCCEEDED(m_Factory->EnumAdapters1(appAdapterIndex, &adapter))){
            if(SUCCEEDED(adapter->EnumOutputs(outputIndex, &output))){
                ComPtr<IDXGIOutput6> output6;
                if (SUCCEEDED(output->QueryInterface(__uuidof(IDXGIOutput6), (void**)&output6))) {
                    DXGI_OUTPUT_DESC1 desc1;
                    if (output6) {
                        output6->GetDesc1(&desc1);
                        // Magic constants to convert to fixed point.
                        // https://docs.microsoft.com/en-us/windows/win32/api/dxgi1_5/ns-dxgi1_5-dxgi_hdr_metadata_hdr10
                        static constexpr int kPrimariesFixedPoint = 50000;
                        static constexpr int kMinLuminanceFixedPoint = 10000;

                        // Format Monitor HDR MetaData
                        outputHDRMetaData.RedPrimary[0] = desc1.RedPrimary[0] * kPrimariesFixedPoint;
                        outputHDRMetaData.RedPrimary[1] = desc1.RedPrimary[1] * kPrimariesFixedPoint;
                        outputHDRMetaData.GreenPrimary[0] = desc1.GreenPrimary[0] * kPrimariesFixedPoint;
                        outputHDRMetaData.GreenPrimary[1] = desc1.GreenPrimary[1] * kPrimariesFixedPoint;
                        outputHDRMetaData.BluePrimary[0] = desc1.BluePrimary[0] * kPrimariesFixedPoint;
                        outputHDRMetaData.BluePrimary[1] = desc1.BluePrimary[1] * kPrimariesFixedPoint;
                        outputHDRMetaData.WhitePoint[0] = desc1.WhitePoint[0] * kPrimariesFixedPoint;
                        outputHDRMetaData.WhitePoint[1] = desc1.WhitePoint[1] * kPrimariesFixedPoint;
                        outputHDRMetaData.MaxMasteringLuminance = desc1.MaxLuminance;
                        outputHDRMetaData.MinMasteringLuminance = desc1.MinLuminance * kMinLuminanceFixedPoint;
                        // Set it the same as streamed source which is 0 by default as it cannot be evaluated on the fly.
                        outputHDRMetaData.MaxContentLightLevel = 0;
                        outputHDRMetaData.MaxFrameAverageLightLevel = 0;

                        // Prepare HDR for the OutPut Monitor
                        m_VideoContext->VideoProcessorSetOutputHDRMetaData(
                            m_VideoProcessor.Get(),
                            DXGI_HDR_METADATA_TYPE_HDR10,
                            sizeof(DXGI_HDR_METADATA_HDR10),
                            &outputHDRMetaData
                            );

                        displaySet = true;
                    }
                }
            }
        }
    }
    SDL_LogInfo(SDL_LOG_CATEGORY_APPLICATION,
                "Set display HDR mode: %s", displaySet ? "enabled" : "disabled");

}

bool D3D11VARenderer::createDeviceByAdapterIndex(int adapterIndex, bool* adapterNotFound)
{
    const D3D_FEATURE_LEVEL supportedFeatureLevels[] = { D3D_FEATURE_LEVEL_11_1, D3D_FEATURE_LEVEL_11_0 };
    bool success = false;
    ComPtr<IDXGIAdapter1> adapter;
    DXGI_ADAPTER_DESC1 adapterDesc;
    ComPtr<ID3D11Multithread> pMultithread;
    D3D_FEATURE_LEVEL featureLevel;
    HRESULT hr;

    SDL_assert(!m_Device);
    SDL_assert(!m_DeviceContext);

    hr = m_Factory->EnumAdapters1(adapterIndex, adapter.GetAddressOf());
    if (hr == DXGI_ERROR_NOT_FOUND) {
        // Expected at the end of enumeration
        goto Exit;
    }
    else if (FAILED(hr)) {
        SDL_LogError(SDL_LOG_CATEGORY_APPLICATION,
                     "IDXGIFactory::EnumAdapters1() failed: %x",
                     hr);
        goto Exit;
    }

    hr = adapter->GetDesc1(&adapterDesc);
    if (FAILED(hr)) {
        SDL_LogError(SDL_LOG_CATEGORY_APPLICATION,
                     "IDXGIAdapter::GetDesc() failed: %x",
                     hr);
        goto Exit;
    }

    if (adapterDesc.Flags & DXGI_ADAPTER_FLAG_SOFTWARE) {
        // Skip the WARP device. We know it will fail.
        goto Exit;
    }

    bool ok;
    m_BindDecoderOutputTextures = !!qEnvironmentVariableIntValue("D3D11VA_FORCE_BIND", &ok);
    if (!ok) {
        // Skip copying to our own internal texture on Intel GPUs due to
        // significant performance impact of the extra copy. See:
        // https://github.com/moonlight-stream/moonlight-qt/issues/1304
        m_BindDecoderOutputTextures = (adapterDesc.VendorId == 0x8086) && !m_VideoEnhancement->isVideoEnhancementEnabled();
    }
    else {
        SDL_LogWarn(SDL_LOG_CATEGORY_APPLICATION,
                    "Using D3D11VA_FORCE_BIND to override default bind/copy logic");
    }

    SDL_LogInfo(SDL_LOG_CATEGORY_APPLICATION,
                "Detected GPU %d: %S (%x:%x) (decoder output: %s)",
                adapterIndex,
                adapterDesc.Description,
                adapterDesc.VendorId,
                adapterDesc.DeviceId,
                m_BindDecoderOutputTextures ? "bind" : "copy");

    // D3D11_CREATE_DEVICE_DEBUG generates more information about DirectX11 objects for debugging.
    // https://seanmiddleditch.github.io/direct3d-11-debug-api-tricks/
    // Notes:
    //  * ID3D11Device Refcount: 2 => This is a normal behavior as debugDevice still need m_Device to work
    //  * For any other object, Refcount: 0, We can ignore IntRef value
    hr = D3D11CreateDevice(adapter.Get(),
                           D3D_DRIVER_TYPE_UNKNOWN,
                           nullptr,
                           D3D11_CREATE_DEVICE_VIDEO_SUPPORT
#ifdef QT_DEBUG
                               | D3D11_CREATE_DEVICE_DEBUG
#endif
                           ,
                           supportedFeatureLevels,
                           ARRAYSIZE(supportedFeatureLevels),
                           D3D11_SDK_VERSION,
                           &m_Device,
                           &featureLevel,
                           &m_DeviceContext);
    if (FAILED(hr)) {
        SDL_LogError(SDL_LOG_CATEGORY_APPLICATION,
                     "D3D11CreateDevice() failed: %x",
                     hr);
        goto Exit;
    }
    else if (adapterDesc.VendorId == 0x8086 && featureLevel <= D3D_FEATURE_LEVEL_11_0 && !qEnvironmentVariableIntValue("D3D11VA_ENABLED")) {
        SDL_LogWarn(SDL_LOG_CATEGORY_APPLICATION,
                    "Avoiding D3D11VA on old pre-FL11.1 Intel GPU. Set D3D11VA_ENABLED=1 to override.");
        m_DeviceContext.Reset();
        m_Device.Reset();
        goto Exit;
    }
    else if (featureLevel >= D3D_FEATURE_LEVEL_11_0) {
        // Remember that we found a non-software D3D11 devices with support for
        // feature level 11.0 or later (Fermi, Terascale 2, or Ivy Bridge and later)
        m_DevicesWithFL11Support++;
    }

    // Avoid the application to crash in case of multithread conflict on the same resource
    if(SUCCEEDED(m_Device->QueryInterface(__uuidof(ID3D11Multithread), (void**)&pMultithread)))
    {
        pMultithread->SetMultithreadProtected(true);
    }

    if(m_VideoEnhancement->isVideoEnhancementEnabled() && !createVideoProcessor()){
        // Disable enhancement if the Video Processor creation failed
        m_VideoEnhancement->enableVideoEnhancement(false);
        SDL_LogError(SDL_LOG_CATEGORY_APPLICATION, "VideoProcessor failed to be created");
    }

    if (!checkDecoderSupport(adapter.Get())) {
        m_DeviceContext.Reset();
        m_Device.Reset();
        if(m_VideoProcessorEnumerator){
            m_VideoProcessorEnumerator.Reset();
        }
        if(m_VideoProcessor){
            m_VideoProcessor.Reset();
        }

        goto Exit;
    }
    else {
        // Remember that we found a device with support for decoding this codec
        m_DevicesWithCodecSupport++;
    }

    success = true;

Exit:
    if (adapterNotFound != nullptr) {
        *adapterNotFound = !adapter;
    }
    return success;
}

/**
 * \brief Get the Adapter Index based on Video enhancement capabilities
 *
 * In case of multiple GPUs, get the most appropriate GPU available based on accessible capabilities
 * and priority of Vendor implementation status (NVIDIA -> AMD -> Intel -> Others).
 *
 * \return int Returns an Adapter index
 */
int D3D11VARenderer::getAdapterIndexByEnhancementCapabilities()
{
    ComPtr<IDXGIAdapter1> adapter;
    DXGI_ADAPTER_DESC1 adapterDesc;

    int highestScore = -1;
    int adapterIndex = -1;
    int index = 0;
    while(m_Factory->EnumAdapters1(index, adapter.GetAddressOf()) != DXGI_ERROR_NOT_FOUND)
    {
        if (SUCCEEDED(adapter->GetDesc1(&adapterDesc))) {

            if (adapterDesc.Flags & DXGI_ADAPTER_FLAG_SOFTWARE) {
                // Skip the WARP device. We know it will fail.
                index++;
                continue;
            }

            m_DeviceContext.Reset();
            m_Device.Reset();
            if(m_VideoProcessorEnumerator){
                m_VideoProcessorEnumerator.Reset();
            }
            if(m_VideoProcessor){
                m_VideoProcessor.Reset();
            }

            if (SUCCEEDED(D3D11CreateDevice(
                    adapter.Get(),
                    D3D_DRIVER_TYPE_UNKNOWN,
                    nullptr,
                    D3D11_CREATE_DEVICE_VIDEO_SUPPORT,
                    nullptr,
                    0,
                    D3D11_SDK_VERSION,
                    &m_Device,
                    nullptr,
                    &m_DeviceContext))
                && createVideoProcessor()){

                // VSR has the priority over SDR-to-HDR in term of capability we want to use.
                // The priority value may change over the time,
                // below statement has been established based on drivers' capabilities status by February 29th 2024.

                int score = -1;

                // Video Super Resolution
                if(m_VideoEnhancement->isVendorAMD(adapterDesc.VendorId) && enableAMDVideoSuperResolution(false, false)){
                    score = std::max(score, 200);
                } else if(m_VideoEnhancement->isVendorIntel(adapterDesc.VendorId) && enableIntelVideoSuperResolution(false, false)){
                    score = std::max(score, 100);
                } else if(m_VideoEnhancement->isVendorNVIDIA(adapterDesc.VendorId) && enableNvidiaVideoSuperResolution(false, false)){
                    score = std::max(score, 300);
                }

                // SDR to HDR auto conversion
                if(m_VideoEnhancement->isVendorAMD(adapterDesc.VendorId) && enableAMDHDR(false, false)){
                    score = std::max(score, 20);
                } else if(m_VideoEnhancement->isVendorIntel(adapterDesc.VendorId) && enableIntelHDR(false, false)){
                    score = std::max(score, 10);
                } else if(m_VideoEnhancement->isVendorNVIDIA(adapterDesc.VendorId) && enableNvidiaHDR(false, false)){
                    score = std::max(score, 30);
                }

                // Recording the highest score, which will represent the most capable adapater for Video enhancement
                if(score > highestScore){
                    highestScore = score;
                    adapterIndex = index;
                }
            }
        }

        index++;
    }

    // Set Video enhancement information
    if(m_Factory->EnumAdapters1(adapterIndex, adapter.GetAddressOf()) != DXGI_ERROR_NOT_FOUND){

        if (SUCCEEDED(adapter->GetDesc1(&adapterDesc))) {

            m_DeviceContext.Reset();
            m_Device.Reset();
            if(m_VideoProcessorEnumerator){
                m_VideoProcessorEnumerator.Reset();
            }
            if(m_VideoProcessor){
                m_VideoProcessor.Reset();
            }

            if (SUCCEEDED(D3D11CreateDevice(
                    adapter.Get(),
                    D3D_DRIVER_TYPE_UNKNOWN,
                    nullptr,
                    D3D11_CREATE_DEVICE_VIDEO_SUPPORT,
                    nullptr,
                    0,
                    D3D11_SDK_VERSION,
                    &m_Device,
                    nullptr,
                    &m_DeviceContext))
                && createVideoProcessor()){

                m_VideoEnhancement->setVendorID(adapterDesc.VendorId);

                if(adapterIndex >= 0){
                    // Convert wchar[128] to string
                    std::wstring GPUname(adapterDesc.Description);
                    qInfo() << "GPU used for Video Enhancement: " << GPUname;

                    // Test, but do not active yet to ensure it will be reinitialize when needed
                    if(m_VideoEnhancement->isVendorAMD()){
                        m_VideoEnhancement->setVSRcapable(enableAMDVideoSuperResolution(false));
                        m_VideoEnhancement->setHDRcapable(enableAMDHDR(false));
                    } else if(m_VideoEnhancement->isVendorIntel()){
                        m_VideoEnhancement->setVSRcapable(enableIntelVideoSuperResolution(false));
                        m_VideoEnhancement->setHDRcapable(enableIntelHDR(false));
                    } else if(m_VideoEnhancement->isVendorNVIDIA()){
                        m_VideoEnhancement->setVSRcapable(enableNvidiaVideoSuperResolution(false));
                        m_VideoEnhancement->setHDRcapable(enableNvidiaHDR(false));
                    } else if (m_VideoProcessorCapabilities.AutoStreamCaps & D3D11_VIDEO_PROCESSOR_AUTO_STREAM_CAPS_SUPER_RESOLUTION){
                        // Try Auto Stream Super Resolution provided by DirectX11+ and agnostic to any Vendor
                        m_AutoStreamSuperResolution = true;
                        m_VideoEnhancement->setVSRcapable(true);
                    }

                    // Enable the visibility of Video enhancement feature in the settings of the User interface
                    m_VideoEnhancement->enableUIvisible();
                }
            }
        }
    }

    m_DeviceContext.Reset();
    m_Device.Reset();
    if(m_VideoProcessorEnumerator){
        m_VideoProcessorEnumerator.Reset();
    }
    if(m_VideoProcessor){
        m_VideoProcessor.Reset();
    }

    return adapterIndex;
}

/**
 * \brief Enable Video Super-Resolution for AMD GPU
 *
 * This feature is available since this drive 22.3.1 (March 2022)
 * https://community.amd.com/t5/gaming/amd-software-24-1-1-amd-fluid-motion-frames-an-updated-ui-and/ba-p/656213
 *
 * \param bool activate Default is true, at true it enables the use of Video Super-Resolution feature
 * \return bool Return true if the capability is available
 */
bool D3D11VARenderer::enableAMDVideoSuperResolution(bool activate, bool logInfo){
    // The feature is announced since Jan 23rd, 2024, with the driver 24.1.1 and on series 7000
    // https://community.amd.com/t5/gaming/amd-software-24-1-1-amd-fluid-motion-frames-an-updated-ui-and/ba-p/656213
    // But it is available as SDK since March 2022 (22.3.1) which means it might also work for series 5000 and 6000 (to be tested)
    // https://github.com/GPUOpen-LibrariesAndSDKs/AMF/blob/master/amf/doc/AMF_HQ_Scaler_API.md

    AMF_RESULT res;
    amf::AMFCapsPtr amfCaps;
    amf::AMFIOCapsPtr pInputCaps;

    // We skip if already initialized
    if(m_AmfInitialized && activate)
        return true;

    amf::AMF_SURFACE_FORMAT SurfaceFormatYUV;
    AMFColor backgroundColor = AMFConstructColor(0, 0, 0, 255);

    // AMF Context initialization
    res = g_AMFFactory.Init();
    if (res != AMF_OK) goto Error;
    res = g_AMFFactory.GetFactory()->CreateContext(&m_AmfContext);
    if (res != AMF_OK) goto Error;
    res = g_AMFFactory.GetFactory()->CreateComponent(m_AmfContext, AMFHQScaler, &m_AmfUpScaler);
    if (res != AMF_OK) goto Error;

    res = m_AmfContext->InitDX11(m_Device.Get());
    if (res != AMF_OK) goto Error;

    // AMFHQScaler is the newest feature available (v1.4.33), so at least this one need to be accessible
    m_AmfUpScaler->GetCaps(&amfCaps);
    if (amfCaps != nullptr && amfCaps->GetAccelerationType() == amf::AMF_ACCEL_NOT_SUPPORTED) {
        if(logInfo) SDL_LogInfo(SDL_LOG_CATEGORY_APPLICATION, "The hardware does not support needed AMD AMF capabilities.");
        goto Error;
    }

    // Format initialization
    SurfaceFormatYUV = (m_DecoderParams.videoFormat & VIDEO_FORMAT_MASK_10BIT) ? amf::AMF_SURFACE_P010 : amf::AMF_SURFACE_NV12;

    // Input Surface initialization
    res = m_AmfContext->AllocSurface(amf::AMF_MEMORY_DX11,
                                     SurfaceFormatYUV,
                                     m_DecoderParams.width,
                                     m_DecoderParams.height,
                                     &m_AmfSurface);
    if (res != AMF_OK) goto Error;

    // Upscale initialization
    m_AmfUpScaler->SetProperty(AMF_HQ_SCALER_OUTPUT_SIZE, ::AMFConstructSize(m_DisplayWidth, m_DisplayHeight));
    m_AmfUpScaler->SetProperty(AMF_HQ_SCALER_ENGINE_TYPE, amf::AMF_MEMORY_DX11);
    m_AmfUpScaler->SetProperty(AMF_HQ_SCALER_ALGORITHM, AMF_HQ_SCALER_ALGORITHM_VIDEOSR1_0);
    m_AmfUpScaler->SetProperty(AMF_HQ_SCALER_KEEP_ASPECT_RATIO, true);
    m_AmfUpScaler->SetProperty(AMF_HQ_SCALER_FILL, true);
    m_AmfUpScaler->SetProperty(AMF_HQ_SCALER_FILL_COLOR, backgroundColor);
    // We only apply sharpening when the picture is scaled (0 = Most sharpened / 2.00 = Not sharpened)
    if (m_OutputTexture.width == m_DecoderParams.width && m_OutputTexture.height == m_DecoderParams.height){
        m_AmfUpScalerSharpness = false;
    } else {
        m_AmfUpScalerSharpness = true;
    }
    m_AmfUpScaler->SetProperty(AMF_HQ_SCALER_SHARPNESS, m_AmfUpScalerSharpness ? 0.30 : 2.00);
    m_AmfUpScaler->SetProperty(AMF_HQ_SCALER_FRAME_RATE, m_DecoderParams.frameRate);
    // Initialize with the size of the texture that will be input
    m_AmfUpScalerSurfaceFormat = SurfaceFormatYUV;
    res = m_AmfUpScaler->Init(SurfaceFormatYUV,
                              m_DecoderParams.width,
                              m_DecoderParams.height);
    if (res != AMF_OK) goto Error;

    if(!activate){
        // Up Scaler
        m_AmfUpScaler->Terminate();
        m_AmfUpScaler = nullptr;
        // Context
        m_AmfContext->Terminate();
        m_AmfContext = nullptr;
        // Factory
        g_AMFFactory.Terminate();

        if(logInfo) SDL_LogInfo(SDL_LOG_CATEGORY_APPLICATION, "AMD Video Super Resolution disabled");
    } else {
        if(logInfo) SDL_LogInfo(SDL_LOG_CATEGORY_APPLICATION, "AMD Video Super Resolution enabled");
    }

    m_AmfInitialized = activate;
    return true;

Error:
    if(logInfo) SDL_LogInfo(SDL_LOG_CATEGORY_APPLICATION, "AMD Video Super Resolution failed.");
    m_AmfInitialized = false;
    return false;
}

/**
 * \brief Enable Video Super-Resolution for Intel GPU
 *
 * This experimental feature from Intel is available starting from Intel iGPU from CPU Gen 10th (Skylake) and Intel graphics driver 27.20.100.8681 (Sept 15, 2020)
 * Only Arc GPUs seem to provide visual improvement
 * https://www.techpowerup.com/305558/intel-outs-video-super-resolution-for-chromium-browsers-works-with-igpus-11th-gen-onward
 * Values from Chromium source code:
 * https://chromium.googlesource.com/chromium/src/+/master/ui/gl/swap_chain_presenter.cc
 *
 * \param bool activate Default is true, at true it enables the use of Video Super-Resolution feature
 * \return bool Return true if the capability is available
 */
bool D3D11VARenderer::enableIntelVideoSuperResolution(bool activate, bool logInfo){
    HRESULT hr;

    constexpr GUID GUID_INTEL_VPE_INTERFACE = {0xedd1d4b9, 0x8659, 0x4cbc, {0xa4, 0xd6, 0x98, 0x31, 0xa2, 0x16, 0x3a, 0xc3}};
    constexpr UINT kIntelVpeFnVersion = 0x01;
    constexpr UINT kIntelVpeFnMode = 0x20;
    constexpr UINT kIntelVpeFnScaling = 0x37;
    constexpr UINT kIntelVpeVersion3 = 0x0003;
    constexpr UINT kIntelVpeModeNone = 0x0;
    constexpr UINT kIntelVpeModePreproc = 0x01;
    constexpr UINT kIntelVpeScalingDefault = 0x0;
    constexpr UINT kIntelVpeScalingSuperResolution = 0x2;

    UINT param = 0;

    struct IntelVpeExt
    {
        UINT function;
        void* param;
    };

    IntelVpeExt ext{0, &param};

    ext.function = kIntelVpeFnVersion;
    param = kIntelVpeVersion3;

    hr = m_VideoContext->VideoProcessorSetOutputExtension(
        m_VideoProcessor.Get(), &GUID_INTEL_VPE_INTERFACE, sizeof(ext), &ext);
    if (FAILED(hr))
    {
        SDL_LogError(SDL_LOG_CATEGORY_APPLICATION,
                     "Intel VPE version failed: %x",
                     hr);
        return false;
    }

    ext.function = kIntelVpeFnMode;
    if(activate){
        param = kIntelVpeModePreproc;
    } else {
        param = kIntelVpeModeNone;
    }

    hr = m_VideoContext->VideoProcessorSetOutputExtension(
        m_VideoProcessor.Get(), &GUID_INTEL_VPE_INTERFACE, sizeof(ext), &ext);
    if (FAILED(hr))
    {
        SDL_LogError(SDL_LOG_CATEGORY_APPLICATION,
                     "Intel VPE mode failed: %x",
                     hr);
        return false;
    }

    ext.function = kIntelVpeFnScaling;
    if(activate){
        param = kIntelVpeScalingSuperResolution;
    } else {
        param = kIntelVpeScalingDefault;
    }

    hr = m_VideoContext->VideoProcessorSetStreamExtension(
        m_VideoProcessor.Get(), 0, &GUID_INTEL_VPE_INTERFACE, sizeof(ext), &ext);
    if (FAILED(hr))
    {
        SDL_LogError(SDL_LOG_CATEGORY_APPLICATION,
                     "Intel Video Super Resolution failed: %x",
                     hr);
        return false;
    }

    if(activate){
        if(logInfo) SDL_LogInfo(SDL_LOG_CATEGORY_APPLICATION, "Intel Video Super Resolution enabled");
    } else {
        if(logInfo) SDL_LogInfo(SDL_LOG_CATEGORY_APPLICATION, "Intel Video Super Resolution disabled");
    }

    return true;
}

/**
 * \brief Enable Video Super-Resolution for NVIDIA
 *
 * This feature is available starting from series NVIDIA RTX 2000 and GeForce driver 545.84 (Oct 17, 2023)
 *
 * IMPORTANT (Feb 5th, 2024): RTX VSR seems to be limited to SDR content only,
 * it does add a grey filter if it is activated while HDR is on on stream (Host setting does not impact it).
 * It might be fixed later by NVIDIA, but the temporary solution is to disable the feature when Stream content is HDR-on
 * Values from Chromium source code:
 * https://chromium.googlesource.com/chromium/src/+/master/ui/gl/swap_chain_presenter.cc
 *
 * \param bool activate Default is true, at true it enables the use of Video Super-Resolution feature
 * \return bool Return true if the capability is available
 */
bool D3D11VARenderer::enableNvidiaVideoSuperResolution(bool activate, bool logInfo){
    HRESULT hr;

    // Toggle VSR
    constexpr GUID GUID_NVIDIA_PPE_INTERFACE = {0xd43ce1b3, 0x1f4b, 0x48ac, {0xba, 0xee, 0xc3, 0xc2, 0x53, 0x75, 0xe6, 0xf7}};
    constexpr UINT kStreamExtensionVersionV1 = 0x1;
    constexpr UINT kStreamExtensionMethodSuperResolution = 0x2;

    struct NvidiaStreamExt
    {
        UINT version;
        UINT method;
        UINT enable;
    };

    // Convert bool to UINT
    UINT enable = activate;

    NvidiaStreamExt stream_extension_info = {kStreamExtensionVersionV1, kStreamExtensionMethodSuperResolution, enable};
    hr = m_VideoContext->VideoProcessorSetStreamExtension(m_VideoProcessor.Get(), 0, &GUID_NVIDIA_PPE_INTERFACE, sizeof(stream_extension_info), &stream_extension_info);
    if (FAILED(hr)) {
        SDL_LogError(SDL_LOG_CATEGORY_APPLICATION,
                     "NVIDIA RTX Video Super Resolution failed: %x",
                     hr);
        return false;
    }

    if(activate){
        if(logInfo) SDL_LogInfo(SDL_LOG_CATEGORY_APPLICATION, "NVIDIA RTX Video Super Resolution enabled");
    } else {
        if(logInfo) SDL_LogInfo(SDL_LOG_CATEGORY_APPLICATION, "NVIDIA RTX Video Super Resolution disabled");
    }

    return true;
}

/**
 * \brief Enable HDR for AMD GPU
 *
 * This feature is not availble for AMD, and has not yet been announced (by Jan 24th, 2024)
 *
 * \param bool activate Default is true, at true it enables the use of HDR feature
 * \return bool Return true if the capability is available
 */
bool D3D11VARenderer::enableAMDHDR(bool activate, bool logInfo){

    // [TODO] Feature not yet announced

    if(logInfo) SDL_LogInfo(SDL_LOG_CATEGORY_APPLICATION, "AMD HDR capability is not yet supported by your client's GPU.");
    return false;
}

/**
 * \brief Enable HDR for Intel GPU
 *
 * This feature is not availble for Intel, and has not yet been announced (by Jan 24th, 2024)
 *
 * \param bool activate Default is true, at true it enables the use of HDR feature
 * \return bool Return true if the capability is available
 */
bool D3D11VARenderer::enableIntelHDR(bool activate, bool logInfo){

    // [TODO] Feature not yet announced

    if(logInfo) SDL_LogInfo(SDL_LOG_CATEGORY_APPLICATION, "Intel HDR capability is not yet supported by your client's GPU.");
    return false;
}

/**
 * \brief Enable HDR for NVIDIA
 *
 * This feature is available starting from series NVIDIA RTX 2000 and GeForce driver 545.84 (Oct 17, 2023)
 *
 * Note: Even if the feature is enabled, I could not find any settings of ColorSpace and DXG8Format which
 * can work without having the screen darker. Here are what I found:
 *  1) Moonlight HDR: Checked / SwapChain: DXGI_FORMAT_R10G10B10A2_UNORM / VideoTexture: DXGI_FORMAT_P010 => SDR convert to HDR, but with darker rendering
 *  2) Moonlight HDR: Unchecked / SwapChain: DXGI_FORMAT_R10G10B10A2_UNORM / VideoTexture: DXGI_FORMAT_NV12 => SDR convert to HDR, but with darker rendering
 * Values from Chromium source code:
 * https://chromium.googlesource.com/chromium/src/+/master/ui/gl/swap_chain_presenter.cc
 *
 * \param bool activate Default is true, at true it enables the use of HDR feature
 * \return bool Return true if the capability is available
 */
bool D3D11VARenderer::enableNvidiaHDR(bool activate, bool logInfo){
    HRESULT hr;

    // Toggle HDR
    constexpr GUID GUID_NVIDIA_TRUE_HDR_INTERFACE = {0xfdd62bb4, 0x620b, 0x4fd7, {0x9a, 0xb3, 0x1e, 0x59, 0xd0, 0xd5, 0x44, 0xb3}};
    constexpr UINT kStreamExtensionVersionV4 = 0x4;
    constexpr UINT kStreamExtensionMethodTrueHDR = 0x3;

    struct NvidiaStreamExt
    {
        UINT version;
        UINT method;
        UINT enable : 1;
        UINT reserved : 31;
    };

    // Convert bool to UINT
    UINT enable = activate;

    NvidiaStreamExt stream_extension_info = {kStreamExtensionVersionV4, kStreamExtensionMethodTrueHDR, enable, 0u};
    hr = m_VideoContext->VideoProcessorSetStreamExtension(m_VideoProcessor.Get(), 0, &GUID_NVIDIA_TRUE_HDR_INTERFACE, sizeof(stream_extension_info), &stream_extension_info);
    if (FAILED(hr)) {
        SDL_LogError(SDL_LOG_CATEGORY_APPLICATION,
                     "NVIDIA RTX HDR failed: %x",
                     hr);
        return false;
    }

    if(activate){
        if(logInfo) SDL_LogInfo(SDL_LOG_CATEGORY_APPLICATION, "NVIDIA RTX HDR enabled");
    } else {
        if(logInfo) SDL_LogInfo(SDL_LOG_CATEGORY_APPLICATION, "NVIDIA RTX HDR disabled");
    }

    return true;
}

bool D3D11VARenderer::initialize(PDECODER_PARAMETERS params)
{
    HRESULT hr;

    m_DecoderParams = *params;

    // Use only even number to avoid a crash a texture creation
    m_DecoderParams.width = m_DecoderParams.width & ~1;
    m_DecoderParams.height = m_DecoderParams.height & ~1;

    if (qgetenv("D3D11VA_ENABLED") == "0") {
        SDL_LogInfo(SDL_LOG_CATEGORY_APPLICATION,
                    "D3D11VA is disabled by environment variable");
        return false;
    }
    else if (!IsWindows10OrGreater()) {
        // Use DXVA2 on anything older than Win10, so we don't have to handle a bunch
        // of legacy Win7/Win8 codepaths in here.
        SDL_LogError(SDL_LOG_CATEGORY_APPLICATION,
                     "D3D11VA renderer is only supported on Windows 10 or later.");
        return false;
    }

    // By default try the adapter corresponding to the display where our window resides.
    // This will let us avoid a copy if the display GPU has the required decoder.
    // If Video enhancement is enabled, it will look for the most capable GPU in case of multiple GPUs.
    if (!SDL_DXGIGetOutputInfo(SDL_GetWindowDisplayIndex(params->window),
                               &m_AdapterIndex, &m_OutputIndex)) {
        SDL_LogError(SDL_LOG_CATEGORY_APPLICATION,
                     "SDL_DXGIGetOutputInfo() failed: %s",
                     SDL_GetError());
        return false;
    }

    // Use the current window size as the swapchain size
    SDL_GetWindowSize(m_DecoderParams.window, (int*)&m_DisplayWidth, (int*)&m_DisplayHeight);

    // Rounddown to even number to avoid a crash at texture creation
    m_DisplayWidth = m_DisplayWidth & ~1;
    m_DisplayHeight = m_DisplayHeight & ~1;

    // As m_Display corresponds to the application window, which may not have the same ratio as the Frame,
    // we calculate the size of the final texture to fit in the window without distortion
    m_OutputTexture.width = m_DisplayWidth;
    m_OutputTexture.height = m_DisplayHeight;
    m_OutputTexture.left = 0;
    m_OutputTexture.top = 0;

    // Sscale the source to the destination surface while keeping the same ratio
    float ratioWidth = static_cast<float>(m_DisplayWidth) / static_cast<float>(m_DecoderParams.width);
    float ratioHeight = static_cast<float>(m_DisplayHeight) / static_cast<float>(m_DecoderParams.height);

    if(ratioHeight < ratioWidth){
        // Adjust the Width
        m_OutputTexture.width = static_cast<int>(std::floor(m_DecoderParams.width * ratioHeight));
        m_OutputTexture.width = m_OutputTexture.width & ~1;
        m_OutputTexture.left = static_cast<int>(std::floor(  abs(m_DisplayWidth - m_OutputTexture.width) / 2  ));
        m_OutputTexture.left = m_OutputTexture.left & ~1;
    } else if(ratioWidth < ratioHeight) {
        // Adjust the Height
        m_OutputTexture.height = static_cast<int>(std::floor(m_DecoderParams.height * ratioWidth));
        m_OutputTexture.height = m_OutputTexture.height & ~1;
        m_OutputTexture.top = static_cast<int>(std::floor(  abs(m_DisplayHeight - m_OutputTexture.height) / 2  ));
        m_OutputTexture.top = m_OutputTexture.top & ~1;
    }

    hr = CreateDXGIFactory(__uuidof(IDXGIFactory5), (void**)m_Factory.GetAddressOf());
    if (FAILED(hr)) {
        SDL_LogError(SDL_LOG_CATEGORY_APPLICATION,
                     "CreateDXGIFactory() failed: %x",
                     hr);
        return false;
    }

    // If getAdapterIndex return 0+, it means that we already identified which adapter best fit for Video enhancement,
    // so we don't have to estimate it more times to speed up the launch of the streaming.
    if(m_VideoEnhancement->getAdapterIndex() < 0){
        // This line is run only once during the application life and is necessary to display (or not)
        // the Video enhancement checkbox if the GPU enables it
        int adapterIndex = getAdapterIndexByEnhancementCapabilities();
        if(adapterIndex >= 0){
            m_VideoEnhancement->setAdapterIndex(adapterIndex);
        } else {
            m_VideoEnhancement->setAdapterIndex(m_AdapterIndex);
        }
    }

    if(m_VideoEnhancement->isEnhancementCapable()){
        // Check if the user has enable Video enhancement
        m_VideoEnhancement->enableVideoEnhancement(m_DecoderParams.enableVideoEnhancement);
    }

    // Set the adapter index of the most appropriate GPU
    if(
        m_VideoEnhancement->isVideoEnhancementEnabled()
        && m_VideoEnhancement->getAdapterIndex() >= 0
        ){
        m_AdapterIndex = m_VideoEnhancement->getAdapterIndex();
    }
    if (!createDeviceByAdapterIndex(m_AdapterIndex)) {
        // If that didn't work, we'll try all GPUs in order until we find one
        // or run out of GPUs (DXGI_ERROR_NOT_FOUND from EnumAdapters())
        bool adapterNotFound = false;
        for (int i = 0; !adapterNotFound; i++) {
            if (i == m_AdapterIndex) {
                // Don't try the same GPU again
                continue;
            }

            if (createDeviceByAdapterIndex(i, &adapterNotFound)) {
                // This GPU worked! Continue initialization.
                break;
            }
        }

        if (adapterNotFound) {
            SDL_assert(!m_Device);
            SDL_assert(!m_DeviceContext);
            return false;
        }
    }

    if(m_BindDecoderOutputTextures){
        // Disable Video enhancement as we do not copy the frame to process it
        m_VideoEnhancement->enableVideoEnhancement(false);
    }

    // Set VSR and HDR
    if(m_VideoEnhancement->isVideoEnhancementEnabled()){
        // Enable VSR feature if available
        if(m_VideoEnhancement->isVSRcapable()){
            // Try Auto Stream Super Resolution provided by DirectX11+ and agnostic to any Vendor
            if (m_AutoStreamSuperResolution){
                // The flag does exist, but not the method yet (by March 8th, 2024)
                // We still can prepare the code once Microsof enable it.
                // m_VideoContext->VideoProcessorSetStreamSuperResolution(m_VideoProcessor.Get(), 0, true);
            } else if(m_VideoEnhancement->isVendorAMD()){
                enableAMDVideoSuperResolution();
            } else if(m_VideoEnhancement->isVendorIntel()){
                enableIntelVideoSuperResolution();
            } else if(m_VideoEnhancement->isVendorNVIDIA()){
                enableNvidiaVideoSuperResolution();
            }
        }

        // Enable SDR->HDR feature if available
        if(m_VideoEnhancement->isHDRcapable()){
            if(m_VideoEnhancement->isVendorAMD()){
                enableAMDHDR();
            } else if(m_VideoEnhancement->isVendorIntel()){
                enableIntelHDR();
            } else if(m_VideoEnhancement->isVendorNVIDIA()){
                if(m_DecoderParams.videoFormat & VIDEO_FORMAT_MASK_10BIT){
                    // Disable SDR->HDR feature because the screen becomes grey when activated
                    enableNvidiaHDR(false);
                } else {
                    enableNvidiaHDR();
                }
            }
        }
    }

    DXGI_SWAP_CHAIN_DESC1 swapChainDesc = {};
    swapChainDesc.Stereo = FALSE;
    swapChainDesc.SampleDesc.Count = 1;
    swapChainDesc.SampleDesc.Quality = 0;
    swapChainDesc.BufferUsage = DXGI_USAGE_RENDER_TARGET_OUTPUT;
    swapChainDesc.Scaling = DXGI_SCALING_STRETCH;
    swapChainDesc.SwapEffect = DXGI_SWAP_EFFECT_FLIP_DISCARD;
    swapChainDesc.AlphaMode = DXGI_ALPHA_MODE_UNSPECIFIED;
    swapChainDesc.Flags = 0;

    // 3 front buffers (default GetMaximumFrameLatency() count)
    // + 1 back buffer
    // + 1 extra for DWM to hold on to for DirectFlip
    //
    // Even though we allocate 3 front buffers for pre-rendered frames,
    // they won't actually increase presentation latency because we
    // always use SyncInterval 0 which replaces the last one.
    //
    // IDXGIDevice1 has a SetMaximumFrameLatency() function, but counter-
    // intuitively we must avoid it to reduce latency. If we set our max
    // frame latency to 1 on thedevice, our SyncInterval 0 Present() calls
    // will block on DWM (acting like SyncInterval 1) rather than doing
    // the non-blocking present we expect.
    //
    // NB: 3 total buffers seems sufficient on NVIDIA hardware but
    // causes performance issues (buffer starvation) on AMD GPUs.
    swapChainDesc.BufferCount = 3 + 1 + 1;

    swapChainDesc.Width = m_DisplayWidth;
    swapChainDesc.Height = m_DisplayHeight;
    if (params->videoFormat & VIDEO_FORMAT_MASK_10BIT) {
        swapChainDesc.Format = DXGI_FORMAT_R10G10B10A2_UNORM;
    }
    else {
        swapChainDesc.Format = DXGI_FORMAT_R8G8B8A8_UNORM;
    }

    // Use DXGI_SWAP_CHAIN_FLAG_ALLOW_TEARING with flip mode for non-vsync case, if possible.
    // NOTE: This is only possible in windowed or borderless windowed mode.
    if (!params->enableVsync) {
        BOOL allowTearing = FALSE;
        hr = m_Factory->CheckFeatureSupport(DXGI_FEATURE_PRESENT_ALLOW_TEARING,
                                            &allowTearing,
                                            sizeof(allowTearing));
        if (SUCCEEDED(hr)) {
            if (allowTearing) {
                // Use flip discard with allow tearing mode if possible.
                swapChainDesc.Flags |= DXGI_SWAP_CHAIN_FLAG_ALLOW_TEARING;
                m_AllowTearing = true;
            }
            else {
                SDL_LogWarn(SDL_LOG_CATEGORY_APPLICATION,
                            "OS/GPU doesn't support DXGI_FEATURE_PRESENT_ALLOW_TEARING");
            }
        }
        else {
            SDL_LogError(SDL_LOG_CATEGORY_APPLICATION,
                         "IDXGIFactory::CheckFeatureSupport(DXGI_FEATURE_PRESENT_ALLOW_TEARING) failed: %x",
                         hr);
            // Non-fatal
        }

        // DXVA2 may let us take over for FSE V-sync off cases. However, if we don't have DXGI_FEATURE_PRESENT_ALLOW_TEARING
        // then we should not attempt to do this unless there's no other option (HDR, DXVA2 failed in pass 1, etc).
        if (!m_AllowTearing && m_DecoderSelectionPass == 0 && !(params->videoFormat & VIDEO_FORMAT_MASK_10BIT) &&
            (SDL_GetWindowFlags(params->window) & SDL_WINDOW_FULLSCREEN_DESKTOP) == SDL_WINDOW_FULLSCREEN) {
            SDL_LogWarn(SDL_LOG_CATEGORY_APPLICATION,
                        "Defaulting to DXVA2 for FSE without DXGI_FEATURE_PRESENT_ALLOW_TEARING support");
            return false;
        }
    }

    SDL_SysWMinfo info;
    SDL_VERSION(&info.version);
    SDL_GetWindowWMInfo(params->window, &info);
    SDL_assert(info.subsystem == SDL_SYSWM_WINDOWS);

    // Always use windowed or borderless windowed mode.. SDL does mode-setting for us in
    // full-screen exclusive mode (SDL_WINDOW_FULLSCREEN), so this actually works out okay.
    ComPtr<IDXGISwapChain1> swapChain;
    hr = m_Factory->CreateSwapChainForHwnd(m_Device.Get(),
                                           info.info.win.window,
                                           &swapChainDesc,
                                           nullptr,
                                           nullptr,
                                           swapChain.GetAddressOf());

    if (FAILED(hr)) {
        SDL_LogError(SDL_LOG_CATEGORY_APPLICATION,
                     "IDXGIFactory::CreateSwapChainForHwnd() failed: %x",
                     hr);
        return false;
    }

    hr = swapChain.As(&m_SwapChain);
    if (FAILED(hr)) {
        SDL_LogError(SDL_LOG_CATEGORY_APPLICATION,
                     "IDXGISwapChain::QueryInterface(IDXGISwapChain4) failed: %x",
                     hr);
        return false;
    }

    // Disable Alt+Enter, PrintScreen, and window message snooping. This makes
    // it safe to run the renderer on a separate rendering thread rather than
    // requiring the main (message loop) thread.
    hr = m_Factory->MakeWindowAssociation(info.info.win.window, DXGI_MWA_NO_WINDOW_CHANGES);
    if (FAILED(hr)) {
        SDL_LogError(SDL_LOG_CATEGORY_APPLICATION,
                     "IDXGIFactory::MakeWindowAssociation() failed: %x",
                     hr);
        return false;
    }

    {
        m_HwDeviceContext = av_hwdevice_ctx_alloc(AV_HWDEVICE_TYPE_D3D11VA);
        if (!m_HwDeviceContext) {
            SDL_LogError(SDL_LOG_CATEGORY_APPLICATION,
                         "Failed to allocate D3D11VA device context");
            return false;
        }

        AVHWDeviceContext* deviceContext = (AVHWDeviceContext*)m_HwDeviceContext->data;
        AVD3D11VADeviceContext* d3d11vaDeviceContext = (AVD3D11VADeviceContext*)deviceContext->hwctx;

        // FFmpeg will take ownership of these pointers, so we use CopyTo() to bump the ref count
        m_Device.CopyTo(&d3d11vaDeviceContext->device);
        m_DeviceContext.CopyTo(&d3d11vaDeviceContext->device_context);

        // Set lock functions that we will use to synchronize with FFmpeg's usage of our device context
        d3d11vaDeviceContext->lock = lockContext;
        d3d11vaDeviceContext->unlock = unlockContext;
        d3d11vaDeviceContext->lock_ctx = this;

        int err = av_hwdevice_ctx_init(m_HwDeviceContext);
        if (err < 0) {
            SDL_LogError(SDL_LOG_CATEGORY_APPLICATION,
                         "Failed to initialize D3D11VA device context: %d",
                         err);
            return false;
        }
    }

    // Surfaces must be 16 pixel aligned for H.264 and 128 pixel aligned for everything else
    // https://github.com/FFmpeg/FFmpeg/blob/a234e5cd80224c95a205c1f3e297d8c04a1374c3/libavcodec/dxva2.c#L609-L616
    m_TextureAlignment = (params->videoFormat & VIDEO_FORMAT_MASK_H264) ? 16 : 128;

    {
        m_HwFramesContext = av_hwframe_ctx_alloc(m_HwDeviceContext);
        if (!m_HwFramesContext) {
            SDL_LogError(SDL_LOG_CATEGORY_APPLICATION,
                         "Failed to allocate D3D11VA frame context");
            return false;
        }

        AVHWFramesContext* framesContext = (AVHWFramesContext*)m_HwFramesContext->data;

        framesContext->format = AV_PIX_FMT_D3D11;
        if (params->videoFormat & VIDEO_FORMAT_MASK_10BIT) {
            framesContext->sw_format = (params->videoFormat & VIDEO_FORMAT_MASK_YUV444) ?
                                           AV_PIX_FMT_XV30 : AV_PIX_FMT_P010;
        }
        else {
            framesContext->sw_format = (params->videoFormat & VIDEO_FORMAT_MASK_YUV444) ?
                                           AV_PIX_FMT_VUYX : AV_PIX_FMT_NV12;
        }

        framesContext->width = FFALIGN(params->width, m_TextureAlignment);
        framesContext->height = FFALIGN(params->height, m_TextureAlignment);

        // We can have up to 16 reference frames plus a working surface
        framesContext->initial_pool_size = DECODER_BUFFER_POOL_SIZE;

        AVD3D11VAFramesContext* d3d11vaFramesContext = (AVD3D11VAFramesContext*)framesContext->hwctx;

        d3d11vaFramesContext->BindFlags = D3D11_BIND_DECODER;
        if (m_BindDecoderOutputTextures) {
            // We need to override the default D3D11VA bind flags to bind the textures as a shader resources
            d3d11vaFramesContext->BindFlags |= D3D11_BIND_SHADER_RESOURCE;
        }

        int err = av_hwframe_ctx_init(m_HwFramesContext);
        if (err < 0) {
            SDL_LogError(SDL_LOG_CATEGORY_APPLICATION,
                         "Failed to initialize D3D11VA frame context: %d",
                         err);
            return false;
        }

        D3D11_TEXTURE2D_DESC textureDesc;
        d3d11vaFramesContext->texture_infos->texture->GetDesc(&textureDesc);
        m_TextureFormat = textureDesc.Format;

        if (m_BindDecoderOutputTextures) {
            // Create SRVs for all textures in the decoder pool
            if (!setupTexturePoolViews(d3d11vaFramesContext)) {
                return false;
            }
        }
        else {
            // Create our internal texture to copy and render
            if (!setupVideoTexture()) {
                return false;
            }
        }
    }

    m_SrcBox.left = 0;
    m_SrcBox.top = 0;
    m_SrcBox.right = m_DecoderParams.width;
    m_SrcBox.bottom = m_DecoderParams.height;
    m_SrcBox.front = 0;
    m_SrcBox.back = 1;

    // Create our video textures and SRVs
    if (!setupEnhancedTexture() || !setupAmfTexture()) {
        return false;
    }

    // As for Video Enhancement, the RTV uses a texture, it needs to be setup after the textures creation
    if (!setupRenderingResources()) {
        return false;
    }

    if(m_VideoProcessor && m_VideoEnhancement->isVideoEnhancementEnabled()){
        initializeVideoProcessor();
    }

    return true;
}

bool D3D11VARenderer::prepareDecoderContext(AVCodecContext* context, AVDictionary**)
{
    context->hw_device_ctx = av_buffer_ref(m_HwDeviceContext);

    SDL_LogInfo(SDL_LOG_CATEGORY_APPLICATION,
                "Using D3D11VA accelerated renderer");

    return true;
}

bool D3D11VARenderer::prepareDecoderContextInGetFormat(AVCodecContext *context, AVPixelFormat)
{
    // hw_frames_ctx must be initialized in ffGetFormat().
    context->hw_frames_ctx = av_buffer_ref(m_HwFramesContext);

    return true;
}

void D3D11VARenderer::renderFrame(AVFrame* frame)
{
    // Acquire the context lock for rendering to prevent concurrent
    // access from inside FFmpeg's decoding code
    lockContext(this);

    // Clear the back buffer
    const float clearColor[4] = {0.0f, 0.0f, 0.0f, 0.0f};
    m_DeviceContext->ClearRenderTargetView(m_RenderTargetView.Get(), clearColor);

    // Bind the back buffer. This needs to be done each time,
    // because the render target view will be unbound by Present().
    m_DeviceContext->OMSetRenderTargets(1, m_RenderTargetView.GetAddressOf(), nullptr);

    // Prepare the Enhanced Output
    if(m_VideoEnhancement->isVideoEnhancementEnabled()){
        prepareEnhancedOutput(frame);
    }

    // Render our video frame with the aspect-ratio adjusted viewport
    renderVideo(frame);

    // Render overlays on top of the video stream
    for (int i = 0; i < Overlay::OverlayMax; i++) {
        renderOverlay((Overlay::OverlayType)i);
    }

    UINT flags;

    if (m_AllowTearing) {
        SDL_assert(!m_DecoderParams.enableVsync);

        // If tearing is allowed, use DXGI_PRESENT_ALLOW_TEARING with syncInterval 0.
        // It is not valid to use any other syncInterval values in tearing mode.
        flags = DXGI_PRESENT_ALLOW_TEARING;
    }
    else {
        // Otherwise, we'll submit as fast as possible and DWM will discard excess
        // frames for us. If frame pacing is also enabled or we're in full-screen,
        // our Vsync source will keep us in sync with VBlank.
        flags = 0;
    }

    HRESULT hr;

    if (frame->color_trc != m_LastColorTrc) {
        if (frame->color_trc == AVCOL_TRC_SMPTE2084) {
            // Switch to Rec 2020 PQ (SMPTE ST 2084) colorspace for HDR10 rendering
            hr = m_SwapChain->SetColorSpace1(DXGI_COLOR_SPACE_RGB_FULL_G2084_NONE_P2020);
            if (FAILED(hr)) {
                SDL_LogError(SDL_LOG_CATEGORY_APPLICATION,
                             "IDXGISwapChain::SetColorSpace1(DXGI_COLOR_SPACE_RGB_FULL_G2084_NONE_P2020) failed: %x",
                             hr);
            }
        }
        else {
            // Restore default sRGB colorspace
            hr = m_SwapChain->SetColorSpace1(DXGI_COLOR_SPACE_RGB_FULL_G22_NONE_P709);
            if (FAILED(hr)) {
                SDL_LogError(SDL_LOG_CATEGORY_APPLICATION,
                             "IDXGISwapChain::SetColorSpace1(DXGI_COLOR_SPACE_RGB_FULL_G22_NONE_P709) failed: %x",
                             hr);
            }
        }

        m_LastColorTrc = frame->color_trc;
    }

    // Present according to the decoder parameters
    hr = m_SwapChain->Present(0, flags);

    // Release the context lock
    unlockContext(this);

    if (FAILED(hr)) {
        SDL_LogError(SDL_LOG_CATEGORY_APPLICATION,
                     "IDXGISwapChain::Present() failed: %x",
                     hr);

        // The card may have been removed or crashed. Reset the decoder.
        SDL_Event event;
        event.type = SDL_RENDER_TARGETS_RESET;
        SDL_PushEvent(&event);
        return;
    }
}

void D3D11VARenderer::renderOverlay(Overlay::OverlayType type)
{
    if (!Session::get()->getOverlayManager().isOverlayEnabled(type)) {
        return;
    }

    // If the overlay is being updated, just skip rendering it this frame
    if (!SDL_AtomicTryLock(&m_OverlayLock)) {
        return;
    }

    // Reference these objects so they don't immediately go away if the
    // overlay update thread tries to release them.
    ComPtr<ID3D11Texture2D> overlayTexture = m_OverlayTextures[type];
    ComPtr<ID3D11Buffer> overlayVertexBuffer = m_OverlayVertexBuffers[type];
    ComPtr<ID3D11ShaderResourceView> overlayTextureResourceView = m_OverlayTextureResourceViews[type];
    SDL_AtomicUnlock(&m_OverlayLock);

    if (!overlayTexture) {
        return;
    }

    // If there was a texture, there must also be a vertex buffer and SRV
    SDL_assert(overlayVertexBuffer);
    SDL_assert(overlayTextureResourceView);

    // Bind vertex buffer
    UINT stride = sizeof(VERTEX);
    UINT offset = 0;
    m_DeviceContext->IASetVertexBuffers(0, 1, overlayVertexBuffer.GetAddressOf(), &stride, &offset);

    // Bind pixel shader and resources
    m_DeviceContext->PSSetShader(m_OverlayPixelShader.Get(), nullptr, 0);
    m_DeviceContext->PSSetShaderResources(0, 1, overlayTextureResourceView.GetAddressOf());

    // Draw the overlay
    m_DeviceContext->DrawIndexed(6, 0, 0);
}

void D3D11VARenderer::bindColorConversion(AVFrame* frame)
{
    bool fullRange = isFrameFullRange(frame);
    int colorspace = getFrameColorspace(frame);
    bool yuv444 = (m_DecoderParams.videoFormat & VIDEO_FORMAT_MASK_YUV444);

    // We have purpose-built shaders for the common Rec 601 (SDR) and Rec 2020 (HDR) YUV 4:2:0 cases
    if (!yuv444 && !fullRange && colorspace == COLORSPACE_REC_601) {
        m_DeviceContext->PSSetShader(m_VideoPixelShaders[PixelShaders::BT_601_LIMITED_YUV_420].Get(), nullptr, 0);
    }
    else if (!yuv444 && !fullRange && colorspace == COLORSPACE_REC_2020) {
        m_DeviceContext->PSSetShader(m_VideoPixelShaders[PixelShaders::BT_2020_LIMITED_YUV_420].Get(), nullptr, 0);
    }
    else {
        if (yuv444) {
            // We'll need to use one of the 4:4:4 shaders for this pixel format
            switch (m_TextureFormat)
            {
            case DXGI_FORMAT_AYUV:
                m_DeviceContext->PSSetShader(m_VideoPixelShaders[PixelShaders::GENERIC_AYUV].Get(), nullptr, 0);
                break;
            case DXGI_FORMAT_Y410:
                m_DeviceContext->PSSetShader(m_VideoPixelShaders[PixelShaders::GENERIC_Y410].Get(), nullptr, 0);
                break;
            default:
                SDL_assert(false);
            }
        }
        else {
            // We'll need to use the generic 4:2:0 shader for this colorspace and color range combo
            m_DeviceContext->PSSetShader(m_VideoPixelShaders[PixelShaders::GENERIC_YUV_420].Get(), nullptr, 0);
        }

        // If nothing has changed since last frame, we're done
        if (colorspace == m_LastColorSpace && fullRange == m_LastFullRange) {
            return;
        }

        if (!yuv444) {
            SDL_LogWarn(SDL_LOG_CATEGORY_APPLICATION,
                        "Falling back to generic video pixel shader for %d (%s range)",
                        colorspace,
                        fullRange ? "full" : "limited");
        }

        D3D11_BUFFER_DESC constDesc = {};
        constDesc.ByteWidth = sizeof(CSC_CONST_BUF);
        constDesc.Usage = D3D11_USAGE_IMMUTABLE;
        constDesc.BindFlags = D3D11_BIND_CONSTANT_BUFFER;
        constDesc.CPUAccessFlags = 0;
        constDesc.MiscFlags = 0;

        CSC_CONST_BUF constBuf = {};
        const float* rawCscMatrix;
        switch (colorspace) {
        case COLORSPACE_REC_601:
            rawCscMatrix = fullRange ? k_CscMatrix_Bt601Full : k_CscMatrix_Bt601Lim;
            break;
        case COLORSPACE_REC_709:
            rawCscMatrix = fullRange ? k_CscMatrix_Bt709Full : k_CscMatrix_Bt709Lim;
            break;
        case COLORSPACE_REC_2020:
            rawCscMatrix = fullRange ? k_CscMatrix_Bt2020Full : k_CscMatrix_Bt2020Lim;
            break;
        default:
            SDL_assert(false);
            return;
        }

        // We need to adjust our raw CSC matrix to be column-major and with float3 vectors
        // padded with a float in between each of them to adhere to HLSL requirements.
        for (int i = 0; i < 3; i++) {
            for (int j = 0; j < 3; j++) {
                constBuf.cscMatrix[i * 4 + j] = rawCscMatrix[j * 3 + i];
            }
        }

        // No adjustments are needed to the float[3] array of offsets, so it can just
        // be copied with memcpy().
        memcpy(constBuf.offsets,
               fullRange ? k_Offsets_Full : k_Offsets_Lim,
               sizeof(constBuf.offsets));

        D3D11_SUBRESOURCE_DATA constData = {};
        constData.pSysMem = &constBuf;

        ComPtr<ID3D11Buffer> constantBuffer;
        HRESULT hr = m_Device->CreateBuffer(&constDesc, &constData, constantBuffer.GetAddressOf());
        if (SUCCEEDED(hr)) {
            m_DeviceContext->PSSetConstantBuffers(1, 1, constantBuffer.GetAddressOf());
        }
        else {
            SDL_LogError(SDL_LOG_CATEGORY_APPLICATION,
                         "ID3D11Device::CreateBuffer() failed: %x",
                         hr);
            return;
        }
    }

    m_LastColorSpace = colorspace;
    m_LastFullRange = fullRange;
}

/**
 * \brief Set the output for enhanced rendering
 *
 * According to the colorspace from the source, set the corresponding output colorspace.
 * For AMF, disable the sharpness when HDR is on on Host
 *
 * \param AVFrame* frame The frame to be displayed on screen
 * \return void
 */
void D3D11VARenderer::prepareEnhancedOutput(AVFrame* frame)
{
    bool frameFullRange = isFrameFullRange(frame);
    int frameColorSpace = getFrameColorspace(frame);

    // If nothing has changed since last frame, we're done
    if (frameColorSpace == m_LastColorSpace && frameFullRange == m_LastFullRange) {
        return;
    }

    m_LastColorSpace = frameColorSpace;
    m_LastFullRange = frameFullRange;

    switch (frameColorSpace) {

    case COLORSPACE_REC_2020:
        m_VideoContext->VideoProcessorSetStreamColorSpace1(m_VideoProcessor.Get(), 0, frameFullRange ? DXGI_COLOR_SPACE_RGB_FULL_G2084_NONE_P2020 : DXGI_COLOR_SPACE_RGB_STUDIO_G2084_NONE_P2020);
        m_VideoContext->VideoProcessorSetOutputColorSpace1(m_VideoProcessor.Get(), frameFullRange ? DXGI_COLOR_SPACE_RGB_FULL_G2084_NONE_P2020 : DXGI_COLOR_SPACE_RGB_STUDIO_G2084_NONE_P2020);

        if(m_VideoEnhancement->isVendorNVIDIA()){
            // VSR from Nvidia does not work yet on HDR content (Observation by March 28th, 2024)
            // https://en.wikipedia.org/wiki/Video_Super_Resolution#:~:text=The%20feature%20supports%20input%20resolutions,likely%20added%20in%20the%20future
            enableNvidiaVideoSuperResolution(false);
        } else if(m_VideoEnhancement->isVendorIntel()){
            // Enable VSR for Intel when the Host has HDR activated.
            enableIntelVideoSuperResolution();
        }
        if(m_AmfInitialized){
            // Disable sharpness when HDR is enable on client side because it generates white borders
            m_AmfUpScaler->Flush();
            m_AmfUpScaler->Terminate();
            m_AmfUpScaler->SetProperty(AMF_HQ_SCALER_SHARPNESS, 2.00);
            m_AmfUpScaler->Init(m_AmfUpScalerSurfaceFormat, m_DecoderParams.width, m_DecoderParams.height);
        }
        break;

    default:
        m_VideoContext->VideoProcessorSetStreamColorSpace1(m_VideoProcessor.Get(), 0, frameFullRange ? DXGI_COLOR_SPACE_RGB_FULL_G22_NONE_P709 : DXGI_COLOR_SPACE_RGB_STUDIO_G22_NONE_P709);
        m_VideoContext->VideoProcessorSetOutputColorSpace1(m_VideoProcessor.Get(), frameFullRange ? DXGI_COLOR_SPACE_RGB_FULL_G22_NONE_P709 : DXGI_COLOR_SPACE_RGB_STUDIO_G22_NONE_P709);

        if(m_VideoEnhancement->isVendorNVIDIA()){
            // Always enable NVIDIA VSR for SDR content
            enableNvidiaVideoSuperResolution();
        } else if(m_VideoEnhancement->isVendorIntel()){
            // Disable VSR for Intel when the Host has HDR disactivated to avoid having a grey screen.
            enableIntelVideoSuperResolution(false);
        }
        if(m_AmfInitialized){
            // Enable Sharpness for Non-HDR source (host)
            m_AmfUpScaler->Flush();
            m_AmfUpScaler->Terminate();
            m_AmfUpScaler->SetProperty(AMF_HQ_SCALER_SHARPNESS, m_AmfUpScalerSharpness ? 0.30 : 2.00);
            m_AmfUpScaler->Init(m_AmfUpScalerSurfaceFormat, m_DecoderParams.width, m_DecoderParams.height);
        }
    }
}

void D3D11VARenderer::renderVideo(AVFrame* frame)
{
    // Bind video rendering vertex buffer
    UINT stride = sizeof(VERTEX);
    UINT offset = 0;
    m_DeviceContext->IASetVertexBuffers(0, 1, m_VideoVertexBuffer.GetAddressOf(), &stride, &offset);

    UINT srvIndex = 0;
    if (m_BindDecoderOutputTextures) {
        // Our indexing logic depends on a direct mapping into m_VideoTextureResourceViews
        // based on the texture index provided by FFmpeg.
        srvIndex = (uintptr_t)frame->data[1];
        SDL_assert(srvIndex < m_VideoTextureResourceViews.size());
        if (srvIndex >= m_VideoTextureResourceViews.size()) {
            SDL_LogError(SDL_LOG_CATEGORY_APPLICATION,
                         "Unexpected texture index: %u",
                         srvIndex);
            return;
        }
    }
    else if(m_AmfInitialized){
        // AMD (RDNA2+)

        // Copy this frame (minus alignment padding) into a temporary video texture
        m_DeviceContext->CopySubresourceRegion(m_AmfTexture.Get(), 0, 0, 0, 0, (ID3D11Resource*)frame->data[0], (int)(intptr_t)frame->data[1], &m_SrcBox);
        m_AmfContext->CreateSurfaceFromDX11Native(m_AmfTexture.Get(), &m_AmfSurface, nullptr);

        // Up Scaling => To a higher resolution than the application window to give more surface to the VSR to generate details and thus picture clarity
        m_AmfUpScaler->SubmitInput(m_AmfSurface);
        m_AmfUpScaler->QueryOutput(&m_AmfData);
        m_AmfUpScaler->Flush();

        m_AmfData->QueryInterface(amf::AMFSurface::IID(), reinterpret_cast<void**>(&m_AmfSurface));
        m_DeviceContext->CopyResource(m_VideoTexture.Get(), (ID3D11Texture2D*)m_AmfSurface->GetPlaneAt(0)->GetNative());
    } else if(m_VideoEnhancement->isVideoEnhancementEnabled() && !m_AmfInitialized){
        // NVIDIA RTX 2000+
        // Intel Arc+

        // Copy this frame (minus alignment padding) into a temporary video texture
        m_DeviceContext->CopySubresourceRegion(m_EnhancedTexture.Get(), 0, 0, 0, 0, (ID3D11Resource*)frame->data[0], (int)(intptr_t)frame->data[1], &m_SrcBox);
        // Process operations on the output Texture
        m_VideoContext->VideoProcessorBlt(m_VideoProcessor.Get(), m_OutputView.Get(), 0, 1, &m_StreamData);
    } else {
        // No Enhancement processing

        // Copy this frame (minus alignment padding) into a temporary video texture
        m_DeviceContext->CopySubresourceRegion(m_VideoTexture.Get(), 0, 0, 0, 0, (ID3D11Resource*)frame->data[0], (int)(intptr_t)frame->data[1], &m_SrcBox);
    }

    // Bind our CSC shader (and constant buffer, if required)
    bindColorConversion(frame);

    // Bind SRVs for this frame
    ID3D11ShaderResourceView* frameSrvs[] = { m_VideoTextureResourceViews[srvIndex][0].Get(), m_VideoTextureResourceViews[srvIndex][1].Get() };
    m_DeviceContext->PSSetShaderResources(0, 2, frameSrvs);

    // Process shaders on the output texture
    m_DeviceContext->DrawIndexed(6, 0, 0);

    // Unbind SRVs for this frame
    ID3D11ShaderResourceView* nullSrvs[2] = {};
    m_DeviceContext->PSSetShaderResources(0, 2, nullSrvs);
}

/**
 * \brief Add the Video Processor to the pipeline
 *
 * Creating a Video Processor add additional GPU video processing method like AI Upscaling
 *
 * \return bool Returns true if the Video processor is successfully created
 */
bool D3D11VARenderer::createVideoProcessor()
{
    HRESULT hr;
    D3D11_VIDEO_PROCESSOR_CONTENT_DESC content_desc;

    if(m_VideoProcessorEnumerator){
        m_VideoProcessorEnumerator.Reset();
    }
    if(m_VideoProcessor){
        m_VideoProcessor.Reset();
    }

    // Get video device
    hr = m_Device->QueryInterface(__uuidof(ID3D11VideoDevice),
                                  (void**)m_VideoDevice.GetAddressOf());
    if (FAILED(hr)) {
        return false;
    }

    // Get video context
    hr = m_DeviceContext->QueryInterface(__uuidof(ID3D11VideoContext2),
                                         (void**)m_VideoContext.GetAddressOf());
    if (FAILED(hr)) {
        return false;
    }

    ZeroMemory(&content_desc, sizeof(content_desc));
    content_desc.InputFrameFormat = D3D11_VIDEO_FRAME_FORMAT_PROGRESSIVE;
    content_desc.InputFrameRate.Numerator = m_DecoderParams.frameRate;
    content_desc.InputFrameRate.Denominator = 1;
    content_desc.InputWidth = m_DecoderParams.width;
    content_desc.InputHeight = m_DecoderParams.height;
    content_desc.OutputWidth = m_DisplayWidth;
    content_desc.OutputHeight = m_DisplayHeight;
    content_desc.OutputFrameRate.Numerator = m_DecoderParams.frameRate;
    content_desc.OutputFrameRate.Denominator = 1;
    content_desc.Usage = D3D11_VIDEO_USAGE_PLAYBACK_NORMAL;

    hr = m_VideoDevice->CreateVideoProcessorEnumerator(&content_desc, &m_VideoProcessorEnumerator);
    if (FAILED(hr))
        return false;

    hr = m_VideoDevice->CreateVideoProcessor(m_VideoProcessorEnumerator.Get(), 0,
                                             &m_VideoProcessor);
    if (FAILED(hr))
        return false;

    hr = m_VideoProcessorEnumerator->GetVideoProcessorCaps(&m_VideoProcessorCapabilities);
    if (FAILED(hr)) {
        return false;
    }

    return true;
}

/**
 * \brief Set the Video Processor to the pipeline
 *
 * Set proper Color space, filtering, and additional GPU video processing method like AI Upscaling
 *
 * \return bool Returns true if the Video processor is successfully setup
 */
bool D3D11VARenderer::initializeVideoProcessor()
{
    HRESULT hr;

    // INPUT setting
    D3D11_VIDEO_PROCESSOR_INPUT_VIEW_DESC inputViewDesc;

    ZeroMemory(&inputViewDesc, sizeof(inputViewDesc));
    inputViewDesc.FourCC = 0;
    inputViewDesc.ViewDimension = D3D11_VPIV_DIMENSION_TEXTURE2D;
    inputViewDesc.Texture2D.MipSlice = 0;
    inputViewDesc.Texture2D.ArraySlice = 0;

    hr = m_VideoDevice->CreateVideoProcessorInputView(
        m_EnhancedTexture.Get(),
        m_VideoProcessorEnumerator.Get(),
        &inputViewDesc,
        (ID3D11VideoProcessorInputView**)&m_InputView);
    if (FAILED(hr))
        return false;

    RECT inputRect = { 0 };
    inputRect.right = m_DisplayWidth;
    inputRect.bottom = m_DisplayHeight;
    m_VideoContext->VideoProcessorSetStreamDestRect(m_VideoProcessor.Get(), 0, true, &inputRect);

    m_VideoContext->VideoProcessorSetStreamFrameFormat(m_VideoProcessor.Get(), 0, D3D11_VIDEO_FRAME_FORMAT_PROGRESSIVE);

    // Initialize Color spaces, this will be adjusted once the first frame is received
    if(m_DecoderParams.videoFormat & VIDEO_FORMAT_MASK_10BIT){
        m_VideoContext->VideoProcessorSetStreamColorSpace1(m_VideoProcessor.Get(), 0, DXGI_COLOR_SPACE_RGB_STUDIO_G2084_NONE_P2020);
    } else {
        m_VideoContext->VideoProcessorSetStreamColorSpace1(m_VideoProcessor.Get(), 0, DXGI_COLOR_SPACE_RGB_STUDIO_G22_NONE_P709);
    }


    // OUTPUT setting
    D3D11_VIDEO_PROCESSOR_OUTPUT_VIEW_DESC outputViewDesc;

    ZeroMemory(&outputViewDesc, sizeof(outputViewDesc));
    outputViewDesc.ViewDimension = D3D11_VPOV_DIMENSION_TEXTURE2D;
    outputViewDesc.Texture2D.MipSlice = 0;

    hr = m_VideoDevice->CreateVideoProcessorOutputView(
        m_VideoTexture.Get(),
        m_VideoProcessorEnumerator.Get(),
        &outputViewDesc,
        (ID3D11VideoProcessorOutputView**)&m_OutputView);
    if (FAILED(hr))
        return false;

    RECT targetRect = { 0 };
    targetRect.right = m_DisplayWidth;
    targetRect.bottom = m_DisplayHeight;
    m_VideoContext->VideoProcessorSetOutputTargetRect(m_VideoProcessor.Get(), true, &targetRect);

    m_VideoContext->VideoProcessorSetStreamOutputRate(m_VideoProcessor.Get(), 0, D3D11_VIDEO_PROCESSOR_OUTPUT_RATE_NORMAL, false, NULL);

    // Set Background color
    D3D11_VIDEO_COLOR bgColor;
    bgColor.RGBA = { 0, 0, 0, 1 }; // black color
    m_VideoContext->VideoProcessorSetOutputBackgroundColor(m_VideoProcessor.Get(), false, &bgColor);

    // Initialize Color spaces, this will be adjusted once the first frame is received
    if(m_DecoderParams.videoFormat & VIDEO_FORMAT_MASK_10BIT){
        m_VideoContext->VideoProcessorSetOutputColorSpace1(m_VideoProcessor.Get(), DXGI_COLOR_SPACE_RGB_STUDIO_G2084_NONE_P2020);
    } else {
        m_VideoContext->VideoProcessorSetOutputColorSpace1(m_VideoProcessor.Get(), DXGI_COLOR_SPACE_RGB_STUDIO_G22_NONE_P709);
    }

    // The section is a customization per vendor to slightly enhance (non-AI methods) the frame appearance.
    // It does work in addition to AI-enhancement for better result.
    if(m_VideoEnhancement->isVendorAMD()){
        // AMD does not have such filters
    } else if(m_VideoEnhancement->isVendorIntel()){
        // Reduce blocking artifacts
        if (m_VideoProcessorCapabilities.FilterCaps & D3D11_VIDEO_PROCESSOR_FILTER_NOISE_REDUCTION)
            m_VideoContext->VideoProcessorSetStreamFilter(m_VideoProcessor.Get(), 0, D3D11_VIDEO_PROCESSOR_FILTER_NOISE_REDUCTION, true, 30); // (0 / 0 / 100)
        // Sharpen sligthly the picture to enhance details
        if (m_VideoProcessorCapabilities.FilterCaps & D3D11_VIDEO_PROCESSOR_FILTER_EDGE_ENHANCEMENT)
            m_VideoContext->VideoProcessorSetStreamFilter(m_VideoProcessor.Get(), 0, D3D11_VIDEO_PROCESSOR_FILTER_EDGE_ENHANCEMENT, true, 20); // (0 / 0 / 100)
    } else if(m_VideoEnhancement->isVendorNVIDIA()){
        // Reduce blocking artifacts
        if (m_VideoProcessorCapabilities.FilterCaps & D3D11_VIDEO_PROCESSOR_FILTER_NOISE_REDUCTION)
            m_VideoContext->VideoProcessorSetStreamFilter(m_VideoProcessor.Get(), 0, D3D11_VIDEO_PROCESSOR_FILTER_NOISE_REDUCTION, true, 30); // (0 / 0 / 100)
        // Sharpen sligthly the picture to enhance details
        if (m_VideoProcessorCapabilities.FilterCaps & D3D11_VIDEO_PROCESSOR_FILTER_EDGE_ENHANCEMENT)
            m_VideoContext->VideoProcessorSetStreamFilter(m_VideoProcessor.Get(), 0, D3D11_VIDEO_PROCESSOR_FILTER_EDGE_ENHANCEMENT, true, 20); // (0 / 0 / 100)
    }

    ZeroMemory(&m_StreamData, sizeof(m_StreamData));
    m_StreamData.Enable = true;
    m_StreamData.OutputIndex = m_OutputIndex;
    m_StreamData.InputFrameOrField = 0;
    m_StreamData.PastFrames = 0;
    m_StreamData.FutureFrames = 0;
    m_StreamData.ppPastSurfaces = nullptr;
    m_StreamData.ppFutureSurfaces = nullptr;
    m_StreamData.pInputSurface = m_InputView.Get();
    m_StreamData.ppPastSurfacesRight = nullptr;
    m_StreamData.ppFutureSurfacesRight = nullptr;
    m_StreamData.pInputSurfaceRight = nullptr;

    return true;
}

// This function must NOT use any DXGI or ID3D11DeviceContext methods
// since it can be called on an arbitrary thread!
void D3D11VARenderer::notifyOverlayUpdated(Overlay::OverlayType type)
{
    HRESULT hr;

    SDL_Surface* newSurface = Session::get()->getOverlayManager().getUpdatedOverlaySurface(type);
    bool overlayEnabled = Session::get()->getOverlayManager().isOverlayEnabled(type);
    if (newSurface == nullptr && overlayEnabled) {
        // The overlay is enabled and there is no new surface. Leave the old texture alone.
        return;
    }

    SDL_AtomicLock(&m_OverlayLock);
    ComPtr<ID3D11Texture2D> oldTexture = std::move(m_OverlayTextures[type]);
    ComPtr<ID3D11Buffer> oldVertexBuffer = std::move(m_OverlayVertexBuffers[type]);
    ComPtr<ID3D11ShaderResourceView> oldTextureResourceView = std::move(m_OverlayTextureResourceViews[type]);
    SDL_AtomicUnlock(&m_OverlayLock);

    // If the overlay is disabled, we're done
    if (!overlayEnabled) {
        SDL_FreeSurface(newSurface);
        return;
    }

    // Create a texture with our pixel data
    SDL_assert(!SDL_MUSTLOCK(newSurface));
    SDL_assert(newSurface->format->format == SDL_PIXELFORMAT_ARGB8888);

    D3D11_TEXTURE2D_DESC texDesc = {};
    texDesc.Width = newSurface->w;
    texDesc.Height = newSurface->h;
    texDesc.MipLevels = 1;
    texDesc.ArraySize = 1;
    texDesc.Format = DXGI_FORMAT_B8G8R8A8_UNORM;
    texDesc.SampleDesc.Count = 1;
    texDesc.SampleDesc.Quality = 0;
    texDesc.Usage = D3D11_USAGE_IMMUTABLE;
    texDesc.BindFlags = D3D11_BIND_SHADER_RESOURCE;
    texDesc.CPUAccessFlags = 0;
    texDesc.MiscFlags = 0;

    D3D11_SUBRESOURCE_DATA texData = {};
    texData.pSysMem = newSurface->pixels;
    texData.SysMemPitch = newSurface->pitch;

    ComPtr<ID3D11Texture2D> newTexture;
    hr = m_Device->CreateTexture2D(&texDesc, &texData, newTexture.GetAddressOf());
    if (FAILED(hr)) {
        SDL_LogError(SDL_LOG_CATEGORY_APPLICATION,
                     "ID3D11Device::CreateTexture2D() failed: %x",
                     hr);
        return;
    }

    ComPtr<ID3D11ShaderResourceView> newTextureResourceView;
    hr = m_Device->CreateShaderResourceView((ID3D11Resource*)newTexture.Get(), nullptr, newTextureResourceView.GetAddressOf());
    if (FAILED(hr)) {
        SDL_LogError(SDL_LOG_CATEGORY_APPLICATION,
                     "ID3D11Device::CreateShaderResourceView() failed: %x",
                     hr);
        return;
    }

    SDL_FRect renderRect = {};

    if (type == Overlay::OverlayStatusUpdate) {
        // Bottom Left
        renderRect.x = 0;
        renderRect.y = 0;
    }
    else if (type == Overlay::OverlayDebug) {
        // Top left
        renderRect.x = 0;
        renderRect.y = m_DisplayHeight - newSurface->h;
    }

    renderRect.w = newSurface->w;
    renderRect.h = newSurface->h;

    // Convert screen space to normalized device coordinates
    StreamUtils::screenSpaceToNormalizedDeviceCoords(&renderRect, m_DisplayWidth, m_DisplayHeight);

    // The surface is no longer required
    SDL_FreeSurface(newSurface);
    newSurface = nullptr;

    VERTEX verts[] =
        {
         {renderRect.x, renderRect.y, 0, 1},
         {renderRect.x, renderRect.y+renderRect.h, 0, 0},
         {renderRect.x+renderRect.w, renderRect.y, 1, 1},
         {renderRect.x+renderRect.w, renderRect.y+renderRect.h, 1, 0},
         };

    D3D11_BUFFER_DESC vbDesc = {};
    vbDesc.ByteWidth = sizeof(verts);
    vbDesc.Usage = D3D11_USAGE_IMMUTABLE;
    vbDesc.BindFlags = D3D11_BIND_VERTEX_BUFFER;
    vbDesc.CPUAccessFlags = 0;
    vbDesc.MiscFlags = 0;
    vbDesc.StructureByteStride = sizeof(VERTEX);

    D3D11_SUBRESOURCE_DATA vbData = {};
    vbData.pSysMem = verts;

    ComPtr<ID3D11Buffer> newVertexBuffer;
    hr = m_Device->CreateBuffer(&vbDesc, &vbData, newVertexBuffer.GetAddressOf());
    if (FAILED(hr)) {
        SDL_LogError(SDL_LOG_CATEGORY_APPLICATION,
                     "ID3D11Device::CreateBuffer() failed: %x",
                     hr);
        return;
    }

    SDL_AtomicLock(&m_OverlayLock);
    m_OverlayVertexBuffers[type] = std::move(newVertexBuffer);
    m_OverlayTextures[type] = std::move(newTexture);
    m_OverlayTextureResourceViews[type] = std::move(newTextureResourceView);
    SDL_AtomicUnlock(&m_OverlayLock);
}

bool D3D11VARenderer::checkDecoderSupport(IDXGIAdapter* adapter)
{
    HRESULT hr;

    DXGI_ADAPTER_DESC adapterDesc;
    hr = adapter->GetDesc(&adapterDesc);
    if (FAILED(hr)) {
        SDL_LogError(SDL_LOG_CATEGORY_APPLICATION,
                     "IDXGIAdapter::GetDesc() failed: %x",
                     hr);
        return false;
    }

    if(m_VideoDevice == nullptr){
        createVideoProcessor();
    }

    // Check if the format is supported by this decoder
    BOOL supported;
    switch (m_DecoderParams.videoFormat)
    {
    case VIDEO_FORMAT_H264:
        if (FAILED(m_VideoDevice->CheckVideoDecoderFormat(&D3D11_DECODER_PROFILE_H264_VLD_NOFGT, DXGI_FORMAT_NV12, &supported))) {
            SDL_LogError(SDL_LOG_CATEGORY_APPLICATION,
                         "GPU doesn't support H.264 decoding");
            return false;
        }
        else if (!supported) {
            SDL_LogError(SDL_LOG_CATEGORY_APPLICATION,
                         "GPU doesn't support H.264 decoding to NV12 format");
            return false;
        }
        break;

    case VIDEO_FORMAT_H264_HIGH8_444:
        // Unsupported by DXVA
        return false;

    case VIDEO_FORMAT_H265:
        if (FAILED(m_VideoDevice->CheckVideoDecoderFormat(&D3D11_DECODER_PROFILE_HEVC_VLD_MAIN, DXGI_FORMAT_NV12, &supported))) {
            SDL_LogError(SDL_LOG_CATEGORY_APPLICATION,
                         "GPU doesn't support HEVC decoding");
            return false;
        }
        else if (!supported) {
            SDL_LogError(SDL_LOG_CATEGORY_APPLICATION,
                         "GPU doesn't support HEVC decoding to NV12 format");
            return false;
        }
        break;

    case VIDEO_FORMAT_H265_MAIN10:
        if (FAILED(m_VideoDevice->CheckVideoDecoderFormat(&D3D11_DECODER_PROFILE_HEVC_VLD_MAIN10, DXGI_FORMAT_P010, &supported))) {
            SDL_LogError(SDL_LOG_CATEGORY_APPLICATION,
                         "GPU doesn't support HEVC Main10 decoding");
            return false;
        }
        else if (!supported) {
            SDL_LogError(SDL_LOG_CATEGORY_APPLICATION,
                         "GPU doesn't support HEVC Main10 decoding to P010 format");
            return false;
        }
        break;

    case VIDEO_FORMAT_H265_REXT8_444:
<<<<<<< HEAD
        if (adapterDesc.VendorId != 0x8086) {
            // This custom D3D11VA profile is only supported on Intel GPUs
            return false;
        }
        else if (FAILED(m_VideoDevice->CheckVideoDecoderFormat(&D3D11_DECODER_PROFILE_HEVC_VLD_Main444_10_Intel, DXGI_FORMAT_AYUV, &supported))) {
=======
        if (FAILED(videoDevice->CheckVideoDecoderFormat(&k_D3D11_DECODER_PROFILE_HEVC_VLD_MAIN_444, DXGI_FORMAT_AYUV, &supported)))
        {
>>>>>>> 9186feca
            SDL_LogError(SDL_LOG_CATEGORY_APPLICATION,
                         "GPU doesn't support HEVC Main 444 8-bit decoding via D3D11VA");
            return false;
        }
        else if (!supported) {
            SDL_LogError(SDL_LOG_CATEGORY_APPLICATION,
                         "GPU doesn't support HEVC Main 444 8-bit decoding to AYUV format");
            return false;
        }
        break;

    case VIDEO_FORMAT_H265_REXT10_444:
<<<<<<< HEAD
        if (adapterDesc.VendorId != 0x8086) {
            // This custom D3D11VA profile is only supported on Intel GPUs
            return false;
        }
        else if (FAILED(m_VideoDevice->CheckVideoDecoderFormat(&D3D11_DECODER_PROFILE_HEVC_VLD_Main444_10_Intel, DXGI_FORMAT_Y410, &supported))) {
=======
        if (FAILED(videoDevice->CheckVideoDecoderFormat(&k_D3D11_DECODER_PROFILE_HEVC_VLD_MAIN10_444, DXGI_FORMAT_Y410, &supported))) {
>>>>>>> 9186feca
            SDL_LogError(SDL_LOG_CATEGORY_APPLICATION,
                         "GPU doesn't support HEVC Main 444 10-bit decoding via D3D11VA");
            return false;
        }
        else if (!supported) {
            SDL_LogError(SDL_LOG_CATEGORY_APPLICATION,
                         "GPU doesn't support HEVC Main 444 10-bit decoding to Y410 format");
            return false;
        }
        break;

    case VIDEO_FORMAT_AV1_MAIN8:
        if (FAILED(m_VideoDevice->CheckVideoDecoderFormat(&D3D11_DECODER_PROFILE_AV1_VLD_PROFILE0, DXGI_FORMAT_NV12, &supported))) {
            SDL_LogError(SDL_LOG_CATEGORY_APPLICATION,
                         "GPU doesn't support AV1 decoding");
            return false;
        }
        else if (!supported) {
            SDL_LogError(SDL_LOG_CATEGORY_APPLICATION,
                         "GPU doesn't support AV1 decoding to NV12 format");
            return false;
        }
        break;

    case VIDEO_FORMAT_AV1_MAIN10:
        if (FAILED(m_VideoDevice->CheckVideoDecoderFormat(&D3D11_DECODER_PROFILE_AV1_VLD_PROFILE0, DXGI_FORMAT_P010, &supported))) {
            SDL_LogError(SDL_LOG_CATEGORY_APPLICATION,
                         "GPU doesn't support AV1 Main 10-bit decoding");
            return false;
        }
        else if (!supported) {
            SDL_LogError(SDL_LOG_CATEGORY_APPLICATION,
                         "GPU doesn't support AV1 Main 10-bit decoding to P010 format");
            return false;
        }
        break;

    case VIDEO_FORMAT_AV1_HIGH8_444:
        if (FAILED(m_VideoDevice->CheckVideoDecoderFormat(&D3D11_DECODER_PROFILE_AV1_VLD_PROFILE1, DXGI_FORMAT_AYUV, &supported))) {
            SDL_LogError(SDL_LOG_CATEGORY_APPLICATION,
                         "GPU doesn't support AV1 High 444 8-bit decoding");
            return false;
        }
        else if (!supported) {
            SDL_LogError(SDL_LOG_CATEGORY_APPLICATION,
                         "GPU doesn't support AV1 High 444 8-bit decoding to AYUV format");
            return false;
        }
        break;

    case VIDEO_FORMAT_AV1_HIGH10_444:
        if (FAILED(m_VideoDevice->CheckVideoDecoderFormat(&D3D11_DECODER_PROFILE_AV1_VLD_PROFILE1, DXGI_FORMAT_Y410, &supported))) {
            SDL_LogError(SDL_LOG_CATEGORY_APPLICATION,
                         "GPU doesn't support AV1 High 444 10-bit decoding");
            return false;
        }
        else if (!supported) {
            SDL_LogError(SDL_LOG_CATEGORY_APPLICATION,
                         "GPU doesn't support AV1 High 444 10-bit decoding to Y410 format");
            return false;
        }
        break;

    default:
        SDL_assert(false);
        return false;
    }

    if (DXUtil::isFormatHybridDecodedByHardware(m_DecoderParams.videoFormat, adapterDesc.VendorId, adapterDesc.DeviceId)) {
        SDL_LogInfo(SDL_LOG_CATEGORY_APPLICATION,
                    "GPU decoding for format %x is blocked due to hardware limitations",
                    m_DecoderParams.videoFormat);
        return false;
    }

    return true;
}

int D3D11VARenderer::getRendererAttributes()
{
    int attributes = 0;

    // This renderer supports HDR
    attributes |= RENDERER_ATTRIBUTE_HDR_SUPPORT;

    // This renderer requires frame pacing to synchronize with VBlank when we're in full-screen.
    // In windowed mode, we will render as fast we can and DWM will grab whatever is latest at the
    // time unless the user opts for pacing. We will use pacing in full-screen mode and normal DWM
    // sequencing in full-screen desktop mode to behave similarly to the DXVA2 renderer.
    if ((SDL_GetWindowFlags(m_DecoderParams.window) & SDL_WINDOW_FULLSCREEN_DESKTOP) == SDL_WINDOW_FULLSCREEN) {
        attributes |= RENDERER_ATTRIBUTE_FORCE_PACING;
    }

    return attributes;
}

int D3D11VARenderer::getDecoderCapabilities()
{
    return CAPABILITY_REFERENCE_FRAME_INVALIDATION_HEVC |
           CAPABILITY_REFERENCE_FRAME_INVALIDATION_AV1;
}

bool D3D11VARenderer::needsTestFrame()
{
    // We can usually determine when D3D11VA will work based on which decoder GUIDs are supported,
    // however there are some strange cases (Quadro P400 + Radeon HD 5570) where something goes
    // horribly wrong and D3D11VideoDevice::CreateVideoDecoder() fails inside FFmpeg. We need to
    // catch that case before we commit to using D3D11VA.
    return true;
}

IFFmpegRenderer::InitFailureReason D3D11VARenderer::getInitFailureReason()
{
    // In the specific case where we found at least one D3D11 hardware device but none of the
    // enumerated devices have support for the specified codec, tell the FFmpeg decoder not to
    // bother trying other hwaccels. We don't want to try loading D3D9 if the device doesn't
    // even have hardware support for the codec.
    //
    // NB: We use feature level 11.0 support as a gate here because we want to avoid returning
    // this failure reason in cases where we might have an extremely old GPU with support for
    // DXVA2 on D3D9 but not D3D11VA on D3D11. I'm unsure if any such drivers/hardware exists,
    // but better be safe than sorry.
    //
    // NB2: We're also assuming that no GPU exists which lacks any D3D11 driver but has drivers
    // for non-DX APIs like Vulkan. I believe this is a Windows Logo requirement so it should be
    // safe to assume.
    if (m_DevicesWithFL11Support != 0 && m_DevicesWithCodecSupport == 0) {
        return InitFailureReason::NoHardwareSupport;
    }
    else {
        return InitFailureReason::Unknown;
    }
}

void D3D11VARenderer::lockContext(void *lock_ctx)
{
    auto me = (D3D11VARenderer*)lock_ctx;

    SDL_LockMutex(me->m_ContextLock);
}

void D3D11VARenderer::unlockContext(void *lock_ctx)
{
    auto me = (D3D11VARenderer*)lock_ctx;

    SDL_UnlockMutex(me->m_ContextLock);
}

bool D3D11VARenderer::setupRenderingResources()
{
    HRESULT hr;

    m_DeviceContext->IASetPrimitiveTopology(D3D11_PRIMITIVE_TOPOLOGY_TRIANGLELIST);

    // We use a common vertex shader for all pixel shaders
    {
        QByteArray vertexShaderBytecode = Path::readDataFile("d3d11_vertex.fxc");

        ComPtr<ID3D11VertexShader> vertexShader;
        hr = m_Device->CreateVertexShader(vertexShaderBytecode.constData(), vertexShaderBytecode.length(), nullptr, vertexShader.GetAddressOf());
        if (SUCCEEDED(hr)) {
            m_DeviceContext->VSSetShader(vertexShader.Get(), nullptr, 0);
        }
        else {
            SDL_LogError(SDL_LOG_CATEGORY_APPLICATION,
                         "ID3D11Device::CreateVertexShader() failed: %x",
                         hr);
            return false;
        }

        const D3D11_INPUT_ELEMENT_DESC vertexDesc[] =
        {
            { "POSITION", 0, DXGI_FORMAT_R32G32_FLOAT, 0, 0, D3D11_INPUT_PER_VERTEX_DATA, 0 },
            { "TEXCOORD", 0, DXGI_FORMAT_R32G32_FLOAT, 0, 8, D3D11_INPUT_PER_VERTEX_DATA, 0 },
        };
        ComPtr<ID3D11InputLayout> inputLayout;
        hr = m_Device->CreateInputLayout(vertexDesc, ARRAYSIZE(vertexDesc), vertexShaderBytecode.constData(), vertexShaderBytecode.length(), inputLayout.GetAddressOf());
        if (SUCCEEDED(hr)) {
            m_DeviceContext->IASetInputLayout(inputLayout.Get());
        }
        else {
            SDL_LogError(SDL_LOG_CATEGORY_APPLICATION,
                         "ID3D11Device::CreateInputLayout() failed: %x",
                         hr);
            return false;
        }
    }

    {
        QByteArray overlayPixelShaderBytecode = Path::readDataFile("d3d11_overlay_pixel.fxc");

        hr = m_Device->CreatePixelShader(overlayPixelShaderBytecode.constData(), overlayPixelShaderBytecode.length(), nullptr, m_OverlayPixelShader.GetAddressOf());
        if (FAILED(hr)) {
            SDL_LogError(SDL_LOG_CATEGORY_APPLICATION,
                         "ID3D11Device::CreatePixelShader() failed: %x",
                         hr);
            return false;
        }
    }

    for (int i = 0; i < PixelShaders::_COUNT; i++)
    {
        QByteArray videoPixelShaderBytecode = Path::readDataFile(k_VideoShaderNames[i]);
        hr = m_Device->CreatePixelShader(videoPixelShaderBytecode.constData(), videoPixelShaderBytecode.length(), nullptr, m_VideoPixelShaders[i].GetAddressOf());
        if (FAILED(hr)) {
            SDL_LogError(SDL_LOG_CATEGORY_APPLICATION,
                         "ID3D11Device::CreatePixelShader() failed: %x",
                         hr);
            return false;
        }
    }

    // We use a common sampler for all pixel shaders
    {
        D3D11_SAMPLER_DESC samplerDesc = {};
        samplerDesc.Filter = D3D11_FILTER_MIN_MAG_MIP_LINEAR;
        samplerDesc.AddressU = D3D11_TEXTURE_ADDRESS_CLAMP;
        samplerDesc.AddressV = D3D11_TEXTURE_ADDRESS_CLAMP;
        samplerDesc.AddressW = D3D11_TEXTURE_ADDRESS_CLAMP;
        samplerDesc.MipLODBias = 0.0f;
        samplerDesc.MaxAnisotropy = 1;
        samplerDesc.ComparisonFunc = D3D11_COMPARISON_ALWAYS;
        samplerDesc.MinLOD = 0.0f;
        samplerDesc.MaxLOD = D3D11_FLOAT32_MAX;

        ComPtr<ID3D11SamplerState> sampler;
        hr = m_Device->CreateSamplerState(&samplerDesc,  sampler.GetAddressOf());
        if (SUCCEEDED(hr)) {
            m_DeviceContext->PSSetSamplers(0, 1, sampler.GetAddressOf());
        }
        else {
            SDL_LogError(SDL_LOG_CATEGORY_APPLICATION,
                         "ID3D11Device::CreateSamplerState() failed: %x",
                         hr);
            return false;
        }
    }

    // Create our render target view
    {
        hr = m_SwapChain->GetBuffer(0, __uuidof(ID3D11Resource), (void**)m_BackBufferResource.GetAddressOf());
        if (FAILED(hr)) {
            SDL_LogError(SDL_LOG_CATEGORY_APPLICATION,
                         "IDXGISwapChain::GetBuffer() failed: %x",
                         hr);
            return false;
        }

        hr = m_Device->CreateRenderTargetView(m_BackBufferResource.Get(), nullptr, m_RenderTargetView.GetAddressOf());
        if (FAILED(hr)) {
            SDL_LogError(SDL_LOG_CATEGORY_APPLICATION,
                         "ID3D11Device::CreateRenderTargetView() failed: %x",
                         hr);
            return false;
        }
    }

    // We use a common index buffer for all geometry
    {
        const int indexes[] = {0, 1, 2, 3, 2, 1};
        D3D11_BUFFER_DESC indexBufferDesc = {};
        indexBufferDesc.ByteWidth = sizeof(indexes);
        indexBufferDesc.Usage = D3D11_USAGE_IMMUTABLE;
        indexBufferDesc.BindFlags = D3D11_BIND_INDEX_BUFFER;
        indexBufferDesc.CPUAccessFlags = 0;
        indexBufferDesc.MiscFlags = 0;
        indexBufferDesc.StructureByteStride = sizeof(int);

        D3D11_SUBRESOURCE_DATA indexBufferData = {};
        indexBufferData.pSysMem = indexes;
        indexBufferData.SysMemPitch = sizeof(int);

        ComPtr<ID3D11Buffer> indexBuffer;
        hr = m_Device->CreateBuffer(&indexBufferDesc, &indexBufferData, indexBuffer.GetAddressOf());
        if (SUCCEEDED(hr)) {
            m_DeviceContext->IASetIndexBuffer(indexBuffer.Get(), DXGI_FORMAT_R32_UINT, 0);
        }
        else {
            SDL_LogError(SDL_LOG_CATEGORY_APPLICATION,
                         "ID3D11Device::CreateBuffer() failed: %x",
                         hr);
            return false;
        }
    }

    // Create our fixed vertex buffer for video rendering
    {
        // Scale video to the window size while preserving aspect ratio
        SDL_Rect src, dst;
        if(m_AmfInitialized){
            // We use the full window for AMF as AMF keeps the picture ratio with black border around.
            dst.x = dst.y = 0;
            dst.w = m_DisplayWidth;
            dst.h = m_DisplayHeight;
        } else {
            src.x = src.y = 0;
            src.w = m_DecoderParams.width;
            src.h = m_DecoderParams.height;
            dst.x = dst.y = 0;
            dst.w = m_DisplayWidth;
            dst.h = m_DisplayHeight;
            StreamUtils::scaleSourceToDestinationSurface(&src, &dst);
        }
        // Convert screen space to normalized device coordinates
        SDL_FRect renderRect;
        StreamUtils::screenSpaceToNormalizedDeviceCoords(&dst, &renderRect, m_DisplayWidth, m_DisplayHeight);

        // If we're binding the decoder output textures directly, don't sample from the alignment padding area
        SDL_assert(m_TextureAlignment != 0);
        float uMax = m_BindDecoderOutputTextures ? ((float)m_DecoderParams.width / FFALIGN(m_DecoderParams.width, m_TextureAlignment)) : 1.0f;
        float vMax = m_BindDecoderOutputTextures ? ((float)m_DecoderParams.height / FFALIGN(m_DecoderParams.height, m_TextureAlignment)) : 1.0f;

        VERTEX verts[] =
            {
             {renderRect.x, renderRect.y, 0, vMax},
             {renderRect.x, renderRect.y+renderRect.h, 0, 0},
             {renderRect.x+renderRect.w, renderRect.y, uMax, vMax},
             {renderRect.x+renderRect.w, renderRect.y+renderRect.h, uMax, 0},
             };

        D3D11_BUFFER_DESC vbDesc = {};
        vbDesc.ByteWidth = sizeof(verts);
        vbDesc.Usage = D3D11_USAGE_IMMUTABLE;
        vbDesc.BindFlags = D3D11_BIND_VERTEX_BUFFER;
        vbDesc.CPUAccessFlags = 0;
        vbDesc.MiscFlags = 0;
        vbDesc.StructureByteStride = sizeof(VERTEX);

        D3D11_SUBRESOURCE_DATA vbData = {};
        vbData.pSysMem = verts;

        hr = m_Device->CreateBuffer(&vbDesc, &vbData, m_VideoVertexBuffer.GetAddressOf());
        if (FAILED(hr)) {
            SDL_LogError(SDL_LOG_CATEGORY_APPLICATION,
                         "ID3D11Device::CreateBuffer() failed: %x",
                         hr);
            return false;
        }
    }

    // Create our fixed constant buffer to limit chroma texcoords and avoid sampling from alignment texels.
    {
        D3D11_BUFFER_DESC constDesc = {};
        constDesc.ByteWidth = sizeof(CSC_CONST_BUF);
        constDesc.Usage = D3D11_USAGE_IMMUTABLE;
        constDesc.BindFlags = D3D11_BIND_CONSTANT_BUFFER;
        constDesc.CPUAccessFlags = 0;
        constDesc.MiscFlags = 0;

        int textureWidth = m_BindDecoderOutputTextures ? FFALIGN(m_DecoderParams.width, m_TextureAlignment) : m_DecoderParams.width;
        int textureHeight = m_BindDecoderOutputTextures ? FFALIGN(m_DecoderParams.height, m_TextureAlignment) : m_DecoderParams.height;

        float chromaUVMax[3] = {};
        chromaUVMax[0] = m_DecoderParams.width != textureWidth ? ((float)(m_DecoderParams.width - 1) / textureWidth) : 1.0f;
        chromaUVMax[1] = m_DecoderParams.height != textureHeight ? ((float)(m_DecoderParams.height - 1) / textureHeight) : 1.0f;

        D3D11_SUBRESOURCE_DATA constData = {};
        constData.pSysMem = chromaUVMax;

        ComPtr<ID3D11Buffer> constantBuffer;
        HRESULT hr = m_Device->CreateBuffer(&constDesc, &constData, constantBuffer.GetAddressOf());
        if (SUCCEEDED(hr)) {
            m_DeviceContext->PSSetConstantBuffers(0, 1, constantBuffer.GetAddressOf());
        }
        else {
            SDL_LogError(SDL_LOG_CATEGORY_APPLICATION,
                         "ID3D11Device::CreateBuffer() failed: %x",
                         hr);
            return false;
        }
    }

    // Create our blend state
    {
        D3D11_BLEND_DESC blendDesc = {};
        blendDesc.AlphaToCoverageEnable = FALSE;
        blendDesc.IndependentBlendEnable = FALSE;
        blendDesc.RenderTarget[0].BlendEnable = TRUE;
        blendDesc.RenderTarget[0].SrcBlend = D3D11_BLEND_SRC_ALPHA;
        blendDesc.RenderTarget[0].DestBlend = D3D11_BLEND_INV_SRC_ALPHA;
        blendDesc.RenderTarget[0].BlendOp = D3D11_BLEND_OP_ADD;
        blendDesc.RenderTarget[0].SrcBlendAlpha = D3D11_BLEND_ONE;
        blendDesc.RenderTarget[0].DestBlendAlpha = D3D11_BLEND_ZERO;
        blendDesc.RenderTarget[0].BlendOpAlpha = D3D11_BLEND_OP_ADD;
        blendDesc.RenderTarget[0].RenderTargetWriteMask = D3D11_COLOR_WRITE_ENABLE_ALL;

        ComPtr<ID3D11BlendState> blendState;
        hr = m_Device->CreateBlendState(&blendDesc, blendState.GetAddressOf());
        if (SUCCEEDED(hr)) {
            m_DeviceContext->OMSetBlendState(blendState.Get(), nullptr, 0xffffffff);
        }
        else {
            SDL_LogError(SDL_LOG_CATEGORY_APPLICATION,
                         "ID3D11Device::CreateBlendState() failed: %x",
                         hr);
            return false;
        }
    }

    // Set a viewport that fills the window
    {
        D3D11_VIEWPORT viewport;

        viewport.TopLeftX = 0;
        viewport.TopLeftY = 0;
        viewport.Width = m_DisplayWidth;
        viewport.Height = m_DisplayHeight;
        viewport.MinDepth = 0;
        viewport.MaxDepth = 1;

        m_DeviceContext->RSSetViewports(1, &viewport);
    }

    return true;
}

std::vector<DXGI_FORMAT> D3D11VARenderer::getVideoTextureSRVFormats()
{
    if (m_DecoderParams.videoFormat & VIDEO_FORMAT_MASK_YUV444) {
        // YUV 4:4:4 formats don't use a second SRV
        return { (m_DecoderParams.videoFormat & VIDEO_FORMAT_MASK_10BIT) ?
                    DXGI_FORMAT_R10G10B10A2_UNORM : DXGI_FORMAT_R8G8B8A8_UNORM };
    }
    else if (m_DecoderParams.videoFormat & VIDEO_FORMAT_MASK_10BIT) {
        return { DXGI_FORMAT_R16_UNORM, DXGI_FORMAT_R16G16_UNORM };
    }
    else {
        return { DXGI_FORMAT_R8_UNORM, DXGI_FORMAT_R8G8_UNORM };
    }
}

/**
 * \brief Set the Texture used by AMD AMF
 *
 * Set a YUV texture to be processed by AMD AMF to upscale and denoise
 *
 * \return bool Returns true if the texture is created
 */
bool D3D11VARenderer::setupAmfTexture()
{
    // Texture description
    D3D11_TEXTURE2D_DESC texDesc = {};
    // Same size as the input Frame
    texDesc.Width = m_DecoderParams.width;
    texDesc.Height = m_DecoderParams.height;
    texDesc.MipLevels = 1;
    texDesc.ArraySize = 1;
    texDesc.Format = m_TextureFormat;
    texDesc.SampleDesc.Quality = 0;
    texDesc.SampleDesc.Count = 1;
    texDesc.Usage = D3D11_USAGE_DEFAULT;
    texDesc.BindFlags = D3D11_BIND_SHADER_RESOURCE | D3D11_BIND_RENDER_TARGET;
    texDesc.CPUAccessFlags = 0;
    texDesc.MiscFlags = D3D11_RESOURCE_MISC_SHARED;
    HRESULT hr = m_Device->CreateTexture2D(&texDesc, nullptr, m_AmfTexture.GetAddressOf());
    if (FAILED(hr)) {
        // Handle error
        return false;
    }

    return true;
}

/**
 * \brief Set the Texture used by the Shaders
 *
 * Set a YUV texture to be processed by the shaders to convert to colorisatin to RGBA
 *
 * \return bool Returns true if the texture is created
 */
bool D3D11VARenderer::setupVideoTexture()
{
    SDL_assert(!m_BindDecoderOutputTextures);

    HRESULT hr;
    D3D11_TEXTURE2D_DESC texDesc = {};

    // Size of the output texture
    if(m_VideoEnhancement->isVideoEnhancementEnabled()){
        texDesc.Width = m_DisplayWidth;
        texDesc.Height = m_DisplayHeight;
    } else {
        texDesc.Width = m_DecoderParams.width;
        texDesc.Height = m_DecoderParams.height;
    }

    texDesc.MipLevels = 1;
    texDesc.ArraySize = 1;
    texDesc.Format = (m_DecoderParams.videoFormat & VIDEO_FORMAT_MASK_10BIT) ? DXGI_FORMAT_P010 : DXGI_FORMAT_NV12;
    texDesc.SampleDesc.Quality = 0;
    texDesc.SampleDesc.Count = 1;
    texDesc.Usage = D3D11_USAGE_DEFAULT;
    texDesc.BindFlags = D3D11_BIND_SHADER_RESOURCE;
    // The flag D3D11_BIND_RENDER_TARGET is needed to enable the use of GPU enhancement
    if(m_VideoEnhancement->isVideoEnhancementEnabled()){
        texDesc.BindFlags |= D3D11_BIND_RENDER_TARGET;
    }
    texDesc.CPUAccessFlags = 0;
    texDesc.MiscFlags = 0;
    if(m_AmfInitialized){
        texDesc.MiscFlags |= D3D11_RESOURCE_MISC_SHARED;
    }

    hr = m_Device->CreateTexture2D(&texDesc, nullptr, m_VideoTexture.GetAddressOf());
    if (FAILED(hr)) {
        SDL_LogError(SDL_LOG_CATEGORY_APPLICATION,
                     "ID3D11Device::CreateTexture2D() failed: %x",
                     hr);
        return false;
    }

    // Create SRVs for the texture
    D3D11_SHADER_RESOURCE_VIEW_DESC srvDesc = {};
    srvDesc.ViewDimension = D3D11_SRV_DIMENSION_TEXTURE2D;
    srvDesc.Texture2D.MostDetailedMip = 0;
    srvDesc.Texture2D.MipLevels = 1;
    size_t srvIndex = 0;
    for (DXGI_FORMAT srvFormat : getVideoTextureSRVFormats()) {
        SDL_assert(srvIndex < m_VideoTextureResourceViews[0].size());

        srvDesc.Format = srvFormat;
        hr = m_Device->CreateShaderResourceView(m_VideoTexture.Get(), &srvDesc, &m_VideoTextureResourceViews[0][srvIndex]);
        if (FAILED(hr)) {
            SDL_LogError(SDL_LOG_CATEGORY_APPLICATION,
                         "ID3D11Device::CreateShaderResourceView() failed: %x",
                         hr);
            return false;
        }

        srvIndex++;
    }

    return true;
}

bool D3D11VARenderer::setupTexturePoolViews(AVD3D11VAFramesContext* frameContext)
{
    SDL_assert(m_BindDecoderOutputTextures);

    D3D11_SHADER_RESOURCE_VIEW_DESC srvDesc = {};
    srvDesc.ViewDimension = D3D11_SRV_DIMENSION_TEXTURE2DARRAY;
    srvDesc.Texture2DArray.MostDetailedMip = 0;
    srvDesc.Texture2DArray.MipLevels = 1;
    srvDesc.Texture2DArray.ArraySize = 1;

    // Create luminance and chrominance SRVs for each texture in the pool
    for (size_t i = 0; i < m_VideoTextureResourceViews.size(); i++) {
        HRESULT hr;

        // Our rendering logic depends on the texture index working to map into our SRV array
        SDL_assert(i == (size_t)frameContext->texture_infos[i].index);

        srvDesc.Texture2DArray.FirstArraySlice = frameContext->texture_infos[i].index;

        size_t srvIndex = 0;
        for (DXGI_FORMAT srvFormat : getVideoTextureSRVFormats()) {
            SDL_assert(srvIndex < m_VideoTextureResourceViews[i].size());

            srvDesc.Format = srvFormat;
            hr = m_Device->CreateShaderResourceView(frameContext->texture_infos[i].texture,
                                                    &srvDesc,
                                                    &m_VideoTextureResourceViews[i][srvIndex]);
            if (FAILED(hr)) {
                SDL_LogError(SDL_LOG_CATEGORY_APPLICATION,
                             "ID3D11Device::CreateShaderResourceView() failed: %x",
                             hr);
                return false;
            }

            srvIndex++;
        }
    }

    return true;
}

/**
 * \brief Set the Texture used by the Video Processor
 *
 * Set a RGBA texture to be processed by the Video processor to upscale and denoise
 *
 * \return bool Returns true if the texture is created
 */
bool D3D11VARenderer::setupEnhancedTexture()
{
    HRESULT hr;
    D3D11_TEXTURE2D_DESC texDesc = {};

    // Size of the output texture
    if(m_AmfInitialized){
        texDesc.Width = m_OutputTexture.width;
        texDesc.Height = m_OutputTexture.height;
    } else {
        texDesc.Width = m_DecoderParams.width;
        texDesc.Height = m_DecoderParams.height;
    }
    texDesc.MipLevels = 1;
    texDesc.ArraySize = 1;
    texDesc.Format = (m_DecoderParams.videoFormat & VIDEO_FORMAT_MASK_10BIT) ? DXGI_FORMAT_P010 : DXGI_FORMAT_NV12;
    texDesc.SampleDesc.Quality = 0;
    texDesc.SampleDesc.Count = 1;
    texDesc.Usage = D3D11_USAGE_DEFAULT;
    texDesc.BindFlags = D3D11_BIND_SHADER_RESOURCE | D3D11_BIND_RENDER_TARGET;
    texDesc.CPUAccessFlags = 0;
    texDesc.MiscFlags = 0;
    if(m_AmfInitialized){
        texDesc.MiscFlags |= D3D11_RESOURCE_MISC_SHARED;
    }

    hr = m_Device->CreateTexture2D(&texDesc, nullptr, m_EnhancedTexture.GetAddressOf());
    if (FAILED(hr)) {
        SDL_LogError(SDL_LOG_CATEGORY_APPLICATION,
                     "ID3D11Device::CreateTexture2D() failed: %x",
                     hr);
        return false;
    }

    return true;
}<|MERGE_RESOLUTION|>--- conflicted
+++ resolved
@@ -31,17 +31,12 @@
 
 using Microsoft::WRL::ComPtr;
 
-<<<<<<< HEAD
 #pragma comment(lib, "d3d11.lib")
 #pragma comment(lib, "dxgi.lib")
 
-// Custom decoder GUID for Intel HEVC 444
-DEFINE_GUID(D3D11_DECODER_PROFILE_HEVC_VLD_Main444_10_Intel,0x6a6a81ba,0x912a,0x485d,0xb5,0x7f,0xcc,0xd2,0xd3,0x7b,0x8d,0x94);
-=======
 // Standard DXVA GUIDs for HEVC RExt profiles (redefined for compatibility with pre-24H2 SDKs)
 DEFINE_GUID(k_D3D11_DECODER_PROFILE_HEVC_VLD_MAIN_444,   0x4008018f, 0xf537, 0x4b36, 0x98, 0xcf, 0x61, 0xaf, 0x8a, 0x2c, 0x1a, 0x33);
 DEFINE_GUID(k_D3D11_DECODER_PROFILE_HEVC_VLD_MAIN10_444, 0x0dabeffa, 0x4458, 0x4602, 0xbc, 0x03, 0x07, 0x95, 0x65, 0x9d, 0x61, 0x7c);
->>>>>>> 9186feca
 
 typedef struct _VERTEX
 {
@@ -2078,16 +2073,8 @@
         break;
 
     case VIDEO_FORMAT_H265_REXT8_444:
-<<<<<<< HEAD
-        if (adapterDesc.VendorId != 0x8086) {
-            // This custom D3D11VA profile is only supported on Intel GPUs
-            return false;
-        }
-        else if (FAILED(m_VideoDevice->CheckVideoDecoderFormat(&D3D11_DECODER_PROFILE_HEVC_VLD_Main444_10_Intel, DXGI_FORMAT_AYUV, &supported))) {
-=======
         if (FAILED(videoDevice->CheckVideoDecoderFormat(&k_D3D11_DECODER_PROFILE_HEVC_VLD_MAIN_444, DXGI_FORMAT_AYUV, &supported)))
         {
->>>>>>> 9186feca
             SDL_LogError(SDL_LOG_CATEGORY_APPLICATION,
                          "GPU doesn't support HEVC Main 444 8-bit decoding via D3D11VA");
             return false;
@@ -2100,15 +2087,7 @@
         break;
 
     case VIDEO_FORMAT_H265_REXT10_444:
-<<<<<<< HEAD
-        if (adapterDesc.VendorId != 0x8086) {
-            // This custom D3D11VA profile is only supported on Intel GPUs
-            return false;
-        }
-        else if (FAILED(m_VideoDevice->CheckVideoDecoderFormat(&D3D11_DECODER_PROFILE_HEVC_VLD_Main444_10_Intel, DXGI_FORMAT_Y410, &supported))) {
-=======
         if (FAILED(videoDevice->CheckVideoDecoderFormat(&k_D3D11_DECODER_PROFILE_HEVC_VLD_MAIN10_444, DXGI_FORMAT_Y410, &supported))) {
->>>>>>> 9186feca
             SDL_LogError(SDL_LOG_CATEGORY_APPLICATION,
                          "GPU doesn't support HEVC Main 444 10-bit decoding via D3D11VA");
             return false;
