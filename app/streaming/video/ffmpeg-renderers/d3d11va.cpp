--- conflicted
+++ resolved
@@ -7,17 +7,9 @@
 
 #include "streaming/streamutils.h"
 #include "streaming/session.h"
-<<<<<<< HEAD
-#include "settings/streamingpreferences.h"
 #include "streaming/video/videoenhancement.h"
 
 #include <cmath>
-#include <chrono>
-=======
-#include "streaming/video/videoenhancement.h"
-
-#include <cmath>
->>>>>>> 0957d50e
 #include <Limelight.h>
 #include <d3d11_4.h>
 #include <dxgi1_6.h>
@@ -188,26 +180,6 @@
 }
 
 /**
-<<<<<<< HEAD
- * \brief Set Monitor HDR MetaData information
- *
- * Get the Monitor HDT MetaData via LimeLight library
- *
- * \param PSS_HDR_METADATA* HDRMetaData The varaible to set the metadata information
- * \return bool Return True is succeed
- */
-void D3D11VARenderer::setHDRStream(){
-    DXGI_HDR_METADATA_HDR10 streamHDRMetaData;
-    // Prepare HDR Meta Data for Stream content
-    SS_HDR_METADATA hdrMetadata;
-    // if (m_VideoProcessor.p && m_IsHDRenabled && LiGetHdrMetadata(&hdrMetadata)) {
-    if (m_VideoProcessor.p && LiGetHdrMetadata(&hdrMetadata)) {
-
-        // Magic constants to convert to fixed point.
-        // https://docs.microsoft.com/en-us/windows/win32/api/dxgi1_5/ns-dxgi1_5-dxgi_hdr_metadata_hdr10
-        static constexpr int kMinLuminanceFixedPoint = 10000;
-
-=======
  * \brief Set HDR MetaData information for Stream and Output
  *
  * Get the HDR MetaData via LimeLight library sent by Sunshine to apply to the Stream.
@@ -230,7 +202,6 @@
     bool streamSet = false;
     SS_HDR_METADATA hdrMetadata;
     if (LiGetHdrMetadata(&hdrMetadata)) {
->>>>>>> 0957d50e
         streamHDRMetaData.RedPrimary[0] = hdrMetadata.displayPrimaries[0].x;
         streamHDRMetaData.RedPrimary[1] = hdrMetadata.displayPrimaries[0].y;
         streamHDRMetaData.GreenPrimary[0] = hdrMetadata.displayPrimaries[1].x;
@@ -239,28 +210,6 @@
         streamHDRMetaData.BluePrimary[1] = hdrMetadata.displayPrimaries[2].y;
         streamHDRMetaData.WhitePoint[0] = hdrMetadata.whitePoint.x;
         streamHDRMetaData.WhitePoint[1] = hdrMetadata.whitePoint.y;
-<<<<<<< HEAD
-        streamHDRMetaData.MaxMasteringLuminance = hdrMetadata.maxDisplayLuminance * kMinLuminanceFixedPoint;
-        streamHDRMetaData.MinMasteringLuminance = hdrMetadata.minDisplayLuminance;
-
-        streamHDRMetaData.MaxContentLightLevel = hdrMetadata.maxContentLightLevel;
-        streamHDRMetaData.MaxFrameAverageLightLevel = hdrMetadata.maxFrameAverageLightLevel;
-        if(streamHDRMetaData.MaxContentLightLevel == 0){
-            streamHDRMetaData.MaxContentLightLevel = streamHDRMetaData.MaxFrameAverageLightLevel;
-        }
-
-        // [TODO] (Source: https://github.com/xbmc) For AMD/HDR,
-        // we apparently need to do a custom tone (MaxMasteringLuminance=10000, MinMasteringLuminance=0).
-        // Yet to be verified
-        // if(m_VideoEnhancement->isVendorAMD()){
-        //     m_StreamHDRMetaData.MaxMasteringLuminance = 10000;
-        //     m_StreamHDRMetaData.MinMasteringLuminance = 0;
-        // }
-
-        // Set HDR Stream (input) Meta data
-        m_VideoContext->VideoProcessorSetStreamHDRMetaData(
-            m_VideoProcessor,
-=======
         streamHDRMetaData.MaxMasteringLuminance = hdrMetadata.maxDisplayLuminance;
         streamHDRMetaData.MinMasteringLuminance = hdrMetadata.minDisplayLuminance;
 
@@ -272,77 +221,11 @@
         // Set HDR Stream (input) Meta data
         m_VideoContext->VideoProcessorSetStreamHDRMetaData(
             m_VideoProcessor.Get(),
->>>>>>> 0957d50e
             0,
             DXGI_HDR_METADATA_TYPE_HDR10,
             sizeof(DXGI_HDR_METADATA_HDR10),
             &streamHDRMetaData
             );
-<<<<<<< HEAD
-    }
-}
-
-/**
- * \brief Set Monitor HDR MetaData information
- *
- * Get the Monitor HDT MetaData via LimeLight library
- *
- * \param PSS_HDR_METADATA* HDRMetaData The varaible to set the metadata information
- * \return bool Return True is succeed
- */
-void D3D11VARenderer::setHDROutPut(){
-
-    DXGI_HDR_METADATA_HDR10 outputHDRMetaData;
-
-    // Find the monitor attached to the application
-    Microsoft::WRL::ComPtr<IDXGIOutput> pOutput;
-    if (SUCCEEDED(m_SwapChain->GetContainingOutput(&pOutput))) {
-        Microsoft::WRL::ComPtr<IDXGIOutput6> pOutput6;
-        if (SUCCEEDED(pOutput.As(&pOutput6))){
-            DXGI_OUTPUT_DESC1 desc1 {};
-            if (SUCCEEDED(pOutput6->GetDesc1(&desc1))){
-                // Get Monitor ColorSpace for SDR and HDR (if the monitor is capable of HDR)
-                m_OutputColorSpace = desc1.ColorSpace;
-
-                // Magic constants to convert to fixed point.
-                // https://docs.microsoft.com/en-us/windows/win32/api/dxgi1_5/ns-dxgi1_5-dxgi_hdr_metadata_hdr10
-                static constexpr int kPrimariesFixedPoint = 50000;
-                static constexpr int kMinLuminanceFixedPoint = 10000;
-
-                // Format Monitor HDR MetaData
-                outputHDRMetaData.RedPrimary[0] = desc1.RedPrimary[0] * kPrimariesFixedPoint;
-                outputHDRMetaData.RedPrimary[1] = desc1.RedPrimary[1] * kPrimariesFixedPoint;
-                outputHDRMetaData.GreenPrimary[0] = desc1.GreenPrimary[0] * kPrimariesFixedPoint;
-                outputHDRMetaData.GreenPrimary[1] = desc1.GreenPrimary[1] * kPrimariesFixedPoint;
-                outputHDRMetaData.BluePrimary[0] = desc1.BluePrimary[0] * kPrimariesFixedPoint;
-                outputHDRMetaData.BluePrimary[1] = desc1.BluePrimary[1] * kPrimariesFixedPoint;
-                outputHDRMetaData.WhitePoint[0] = desc1.WhitePoint[0] * kPrimariesFixedPoint;
-                outputHDRMetaData.WhitePoint[1] = desc1.WhitePoint[1] * kPrimariesFixedPoint;
-                outputHDRMetaData.MaxMasteringLuminance = desc1.MaxLuminance;
-                outputHDRMetaData.MinMasteringLuminance = desc1.MinLuminance * kMinLuminanceFixedPoint;
-                // MaxContentLightLevel is not available in DXGI_OUTPUT_DESC1 structure
-                // https://learn.microsoft.com/fr-fr/windows/win32/api/dxgi1_6/ns-dxgi1_6-dxgi_output_desc1
-                // But MaxContentLightLevel is not needed and greater or equal to MaxFullFrameLuminance, so it is safe to set a minimum for it
-                // https://professionalsupport.dolby.com/s/article/Calculation-of-MaxFALL-and-MaxCLL-metadata
-                // Also note that these are not fixed-point.
-                outputHDRMetaData.MaxContentLightLevel = desc1.MaxFullFrameLuminance;
-                outputHDRMetaData.MaxFrameAverageLightLevel = desc1.MaxFullFrameLuminance;
-            }
-        }
-    }
-
-    if (m_VideoProcessor.p) {
-        // Prepare HDR for the OutPut Monitor
-        m_VideoContext->VideoProcessorSetOutputHDRMetaData(
-            m_VideoProcessor,
-            DXGI_HDR_METADATA_TYPE_HDR10,
-            sizeof(DXGI_HDR_METADATA_HDR10),
-            &outputHDRMetaData
-            );
-    }
-
-    m_SwapChain->SetHDRMetaData(DXGI_HDR_METADATA_TYPE_HDR10, sizeof(outputHDRMetaData), &outputHDRMetaData);
-=======
 
         streamSet = true;
     }
@@ -406,7 +289,6 @@
     SDL_LogInfo(SDL_LOG_CATEGORY_APPLICATION,
                 "Set display HDR mode: %s", displaySet ? "enabled" : "disabled");
 
->>>>>>> 0957d50e
 }
 
 bool D3D11VARenderer::createDeviceByAdapterIndex(int adapterIndex, bool* adapterNotFound)
@@ -472,35 +354,6 @@
         goto Exit;
     }
 
-<<<<<<< HEAD
-    // Get video device
-    if (!m_VideoDevice) {
-        hr = m_Device->QueryInterface(__uuidof(ID3D11VideoDevice),
-                                      (void**)&m_VideoDevice);
-        if (FAILED(hr)) {
-            return false;
-        }
-    }
-
-    // Get video context
-    if (!m_VideoContext) {
-        hr = m_DeviceContext->QueryInterface(__uuidof(ID3D11VideoContext2),
-                                             (void**)&m_VideoContext);
-        if (FAILED(hr)) {
-            return false;
-        }
-    }
-
-    if (!checkDecoderSupport(adapter)) {
-        m_DeviceContext->Release();
-        m_DeviceContext = nullptr;
-        m_Device->Release();
-        m_Device = nullptr;
-        m_VideoContext->Release();
-        m_VideoContext = nullptr;
-        m_VideoDevice->Release();
-        m_VideoDevice = nullptr;
-=======
     if(m_VideoEnhancement->isVideoEnhancementEnabled()){
         createVideoProcessor();
     }
@@ -512,7 +365,6 @@
         SAFE_COM_RELEASE(m_VideoDevice);
         m_VideoProcessorEnumerator = nullptr;
         m_VideoProcessor = nullptr;
->>>>>>> 0957d50e
 
         goto Exit;
     }
@@ -528,8 +380,6 @@
 }
 
 /**
-<<<<<<< HEAD
-=======
  * \brief Get the Adapter Index based on Video enhancement capabilities
  *
  * In case of multiple GPUs, get the most appropriate GPU available based on accessible capabilities
@@ -669,26 +519,11 @@
 }
 
 /**
->>>>>>> 0957d50e
  * \brief Enable Video Super-Resolution for AMD GPU
  *
  * This feature is available starting from AMD series 7000 and driver AMD Software 24.1.1 (Jan 23, 2024)
  * https://community.amd.com/t5/gaming/amd-software-24-1-1-amd-fluid-motion-frames-an-updated-ui-and/ba-p/656213
  *
-<<<<<<< HEAD
- * \return void
- */
-void D3D11VARenderer::enableAMDVideoSuperResolution(bool activate){
-    // The feature is available since Jan 23rd, 2024, with the driver 24.1.1 and on series 7000 check how to implement it
-    // https://community.amd.com/t5/gaming/amd-software-24-1-1-amd-fluid-motion-frames-an-updated-ui-and/ba-p/656213
-    if(m_VideoEnhancement->isVendorAMD() && m_VideoEnhancement->isEnhancementCapable() && m_VideoEnhancement->isVSRcapable()){
-        // [TODO] Implement AMD Video Scaler
-        // Documentation and DX11 code sample
-        // https://github.com/GPUOpen-LibrariesAndSDKs/AMF/blob/master/amf/doc/AMF_VQ_Enhancer_API.md
-        // https://github.com/GPUOpen-LibrariesAndSDKs/AMF/blob/master/amf/doc/AMF_HQ_Scaler_API.md
-        // https://github.com/GPUOpen-LibrariesAndSDKs/AMF/blob/master/amf/public/samples/CPPSamples/SimpleEncoder/SimpleEncoder.cpp
-    }
-=======
  * \param bool activate Default is true, at true it enables the use of Video Super-Resolution feature
  * \return bool Return true if the capability is available
  */
@@ -704,7 +539,6 @@
 
     if(logInfo) SDL_LogInfo(SDL_LOG_CATEGORY_APPLICATION, "AMD Video Super Resolution capability is not yet supported by your client's GPU.");
     return false;
->>>>>>> 0957d50e
 }
 
 /**
@@ -713,89 +547,6 @@
  * This experimental feature from Intel is available starting from Intel iGPU from CPU Gen 10th (Skylake) and Intel graphics driver 27.20.100.8681 (Sept 15, 2020)
  * Only Arc GPUs seem to provide visual improvement
  * https://www.techpowerup.com/305558/intel-outs-video-super-resolution-for-chromium-browsers-works-with-igpus-11th-gen-onward
-<<<<<<< HEAD
- *
- * \return void
- */
-void D3D11VARenderer::enableIntelVideoSuperResolution(bool activate){
-    HRESULT hr;
-
-    if(m_VideoEnhancement->isVendorIntel() && m_VideoEnhancement->isEnhancementCapable() && m_VideoEnhancement->isVSRcapable()){
-
-        constexpr GUID GUID_INTEL_VPE_INTERFACE = {0xedd1d4b9, 0x8659, 0x4cbc, {0xa4, 0xd6, 0x98, 0x31, 0xa2, 0x16, 0x3a, 0xc3}};
-        constexpr UINT kIntelVpeFnVersion = 0x01;
-        constexpr UINT kIntelVpeFnMode = 0x20;
-        constexpr UINT kIntelVpeFnScaling = 0x37;
-        constexpr UINT kIntelVpeVersion3 = 0x0003;
-        constexpr UINT kIntelVpeModeNone = 0x0;
-        constexpr UINT kIntelVpeModePreproc = 0x01;
-        constexpr UINT kIntelVpeScalingDefault = 0x0;
-        constexpr UINT kIntelVpeScalingSuperResolution = 0x2;
-
-        UINT param = 0;
-
-        struct IntelVpeExt
-        {
-            UINT function;
-            void* param;
-        };
-
-        IntelVpeExt ext{0, &param};
-
-        ext.function = kIntelVpeFnVersion;
-        param = kIntelVpeVersion3;
-
-        hr = m_VideoContext->VideoProcessorSetOutputExtension(
-            m_VideoProcessor, &GUID_INTEL_VPE_INTERFACE, sizeof(ext), &ext);
-        if (FAILED(hr))
-        {
-            SDL_LogError(SDL_LOG_CATEGORY_APPLICATION,
-                         "Intel VPE version failed: %x",
-                         hr);
-            return;
-        }
-
-        ext.function = kIntelVpeFnMode;
-        if(activate){
-            param = kIntelVpeModePreproc;
-        } else {
-            param = kIntelVpeModeNone;
-        }
-
-        hr = m_VideoContext->VideoProcessorSetOutputExtension(
-            m_VideoProcessor, &GUID_INTEL_VPE_INTERFACE, sizeof(ext), &ext);
-        if (FAILED(hr))
-        {
-            SDL_LogError(SDL_LOG_CATEGORY_APPLICATION,
-                         "Intel VPE mode failed: %x",
-                         hr);
-            return;
-        }
-
-        ext.function = kIntelVpeFnScaling;
-        if(activate){
-            param = kIntelVpeScalingSuperResolution;
-        } else {
-            param = kIntelVpeScalingDefault;
-        }
-
-        hr = m_VideoContext->VideoProcessorSetStreamExtension(
-            m_VideoProcessor, 0, &GUID_INTEL_VPE_INTERFACE, sizeof(ext), &ext);
-        if (FAILED(hr))
-        {
-            SDL_LogError(SDL_LOG_CATEGORY_APPLICATION,
-                         "Intel Video Super Resolution failed: %x",
-                         hr);
-            return;
-        }
-
-        if(activate){
-            SDL_LogInfo(SDL_LOG_CATEGORY_APPLICATION, "Intel Video Super Resolution enabled");
-        } else {
-            SDL_LogInfo(SDL_LOG_CATEGORY_APPLICATION, "Intel Video Super Resolution disabled");
-        }
-    }
-=======
  * Values from Chromium source code:
  * https://chromium.googlesource.com/chromium/src/+/master/ui/gl/swap_chain_presenter.cc
  *
@@ -879,7 +630,6 @@
     }
 
     return true;
->>>>>>> 0957d50e
 }
 
 /**
@@ -890,47 +640,6 @@
  * IMPORTANT (Feb 5th, 2024): RTX VSR seems to be limited to SDR content only,
  * it does add a grey filter if it is activated while HDR is on on stream (Host setting does not impact it).
  * It might be fixed later by NVIDIA, but the temporary solution is to disable the feature when Stream content is HDR-on
-<<<<<<< HEAD
- *
- * \return void
- */
-void D3D11VARenderer::enableNvidiaVideoSuperResolution(bool activate){
-    HRESULT hr;
-
-
-    if(m_VideoEnhancement->isVendorNVIDIA() && m_VideoEnhancement->isEnhancementCapable() && m_VideoEnhancement->isVSRcapable()){
-
-        // Toggle VSR
-        constexpr GUID GUID_NVIDIA_PPE_INTERFACE = {0xd43ce1b3, 0x1f4b, 0x48ac, {0xba, 0xee, 0xc3, 0xc2, 0x53, 0x75, 0xe6, 0xf7}};
-        constexpr UINT kStreamExtensionVersionV1 = 0x1;
-        constexpr UINT kStreamExtensionMethodSuperResolution = 0x2;
-
-        struct NvidiaStreamExt
-        {
-            UINT version;
-            UINT method;
-            UINT enable;
-        };
-
-        // Convert bool to UINT
-        UINT enable = activate;
-
-        NvidiaStreamExt stream_extension_info = {kStreamExtensionVersionV1, kStreamExtensionMethodSuperResolution, enable};
-        hr = m_VideoContext->VideoProcessorSetStreamExtension(m_VideoProcessor, 0, &GUID_NVIDIA_PPE_INTERFACE, sizeof(stream_extension_info), &stream_extension_info);
-        if (FAILED(hr)) {
-            SDL_LogError(SDL_LOG_CATEGORY_APPLICATION,
-                         "NVIDIA RTX Video Super Resolution failed: %x",
-                         hr);
-            return;
-        }
-
-        if(activate){
-            SDL_LogInfo(SDL_LOG_CATEGORY_APPLICATION, "NVIDIA RTX Video Super Resolution enabled");
-        } else {
-            SDL_LogInfo(SDL_LOG_CATEGORY_APPLICATION, "NVIDIA RTX Video Super Resolution disabled");
-        }
-    }
-=======
  * Values from Chromium source code:
  * https://chromium.googlesource.com/chromium/src/+/master/ui/gl/swap_chain_presenter.cc
  *
@@ -971,7 +680,6 @@
     }
 
     return true;
->>>>>>> 0957d50e
 }
 
 /**
@@ -979,14 +687,6 @@
  *
  * This feature is not availble for AMD, and has not yet been announced (by Jan 24th, 2024)
  *
-<<<<<<< HEAD
- * \return void
- */
-void D3D11VARenderer::enableAMDHDR(bool activate){
-    if(m_VideoEnhancement->isVendorAMD() && m_VideoEnhancement->isHDRcapable()){
-        // [TODO] Feature not yet announced
-    }
-=======
  * \param bool activate Default is true, at true it enables the use of HDR feature
  * \return bool Return true if the capability is available
  */
@@ -996,7 +696,6 @@
 
     if(logInfo) SDL_LogInfo(SDL_LOG_CATEGORY_APPLICATION, "AMD HDR capability is not yet supported by your client's GPU.");
     return false;
->>>>>>> 0957d50e
 }
 
 /**
@@ -1004,14 +703,6 @@
  *
  * This feature is not availble for Intel, and has not yet been announced (by Jan 24th, 2024)
  *
-<<<<<<< HEAD
- * \return void
- */
-void D3D11VARenderer::enableIntelHDR(bool activate){
-    if(m_VideoEnhancement->isVendorIntel() && m_VideoEnhancement->isHDRcapable()){
-        // [TODO] Feature not yet announced
-    }
-=======
  * \param bool activate Default is true, at true it enables the use of HDR feature
  * \return bool Return true if the capability is available
  */
@@ -1021,7 +712,6 @@
 
     if(logInfo) SDL_LogInfo(SDL_LOG_CATEGORY_APPLICATION, "Intel HDR capability is not yet supported by your client's GPU.");
     return false;
->>>>>>> 0957d50e
 }
 
 /**
@@ -1033,47 +723,6 @@
  * can work without having the screen darker. Here are what I found:
  *  1) Moonlight HDR: Checked / SwapChain: DXGI_FORMAT_R10G10B10A2_UNORM / VideoTexture: DXGI_FORMAT_P010 => SDR convert to HDR, but with darker rendering
  *  2) Moonlight HDR: Unchecked / SwapChain: DXGI_FORMAT_R10G10B10A2_UNORM / VideoTexture: DXGI_FORMAT_NV12 => SDR convert to HDR, but with darker rendering
-<<<<<<< HEAD
- *
- * \return void
- */
-void D3D11VARenderer::enableNvidiaHDR(bool activate){
-    HRESULT hr;
-
-    if(m_VideoEnhancement->isVendorNVIDIA() && m_VideoEnhancement->isEnhancementCapable() && m_VideoEnhancement->isHDRcapable()){
-
-        // Toggle HDR
-        constexpr GUID GUID_NVIDIA_TRUE_HDR_INTERFACE = {0xfdd62bb4, 0x620b, 0x4fd7, {0x9a, 0xb3, 0x1e, 0x59, 0xd0, 0xd5, 0x44, 0xb3}};
-        constexpr UINT kStreamExtensionVersionV4 = 0x4;
-        constexpr UINT kStreamExtensionMethodTrueHDR = 0x3;
-
-        struct NvidiaStreamExt
-        {
-            UINT version;
-            UINT method;
-            UINT enable : 1;
-            UINT reserved : 31;
-        };
-
-        // Convert bool to UINT
-        UINT enable = activate;
-
-        NvidiaStreamExt stream_extension_info = {kStreamExtensionVersionV4, kStreamExtensionMethodTrueHDR, enable, 0u};
-        hr = m_VideoContext->VideoProcessorSetStreamExtension(m_VideoProcessor, 0, &GUID_NVIDIA_TRUE_HDR_INTERFACE, sizeof(stream_extension_info), &stream_extension_info);
-        if (FAILED(hr)) {
-            SDL_LogError(SDL_LOG_CATEGORY_APPLICATION,
-                         "NVIDIA RTX HDR failed: %x",
-                         hr);
-            return;
-        }
-
-        if(activate){
-            SDL_LogInfo(SDL_LOG_CATEGORY_APPLICATION, "NVIDIA RTX HDR enabled");
-        } else {
-            SDL_LogInfo(SDL_LOG_CATEGORY_APPLICATION, "NVIDIA RTX HDR disabled");
-        }
-    }
-=======
  * Values from Chromium source code:
  * https://chromium.googlesource.com/chromium/src/+/master/ui/gl/swap_chain_presenter.cc
  *
@@ -1115,7 +764,6 @@
     }
 
     return true;
->>>>>>> 0957d50e
 }
 
 bool D3D11VARenderer::initialize(PDECODER_PARAMETERS params)
@@ -1156,10 +804,6 @@
         return false;
     }
 
-<<<<<<< HEAD
-    // First try the adapter corresponding to the display where our window resides.
-    // This will let us avoid a copy if the display GPU has the required decoder.
-=======
     // If getAdapterIndex return 0+, it means that we already identified which adapter best fit for Video enhancement,
     // so we don't have to estimate it more times to speed up the launch of the streaming.
     if(m_VideoEnhancement->getAdapterIndex() < 0){
@@ -1183,7 +827,6 @@
         ){
         m_AdapterIndex = m_VideoEnhancement->getAdapterIndex();
     }
->>>>>>> 0957d50e
     if (!createDeviceByAdapterIndex(m_AdapterIndex)) {
         // If that didn't work, we'll try all GPUs in order until we find one
         // or run out of GPUs (DXGI_ERROR_NOT_FOUND from EnumAdapters())
@@ -1399,48 +1042,8 @@
         return false;
     }
 
-<<<<<<< HEAD
-    // Check if the GPU is capable of AI-Enhancement
-    // This capability setup is place in this method because it is only available on FFmpeg with DirectX for hardware acceleration
-    m_VideoEnhancement->enableVideoEnhancement(false);
-    if(m_VideoEnhancement->isEnhancementCapable()){
-
-        // Enable the visibility of Video enhancement feature
-        m_VideoEnhancement->enableUIvisible();
-
-        StreamingPreferences streamingPreferences;
-        if(streamingPreferences.videoEnhancement){
-
-            if(createVideoProcessor()){
-                m_VideoEnhancement->enableVideoEnhancement(true);
-            }
-
-            // Enable VSR feature if available
-            if(m_VideoEnhancement->isVSRcapable()){
-                if(m_VideoEnhancement->isVendorAMD()){
-                    enableAMDVideoSuperResolution();
-                } else if(m_VideoEnhancement->isVendorIntel()){
-                    enableIntelVideoSuperResolution();
-                } else if(m_VideoEnhancement->isVendorNVIDIA()){
-                    enableNvidiaVideoSuperResolution();
-                }
-            }
-
-            // Enable SDR->HDR feature if available
-            if(m_VideoEnhancement->isHDRcapable()){
-                if(m_VideoEnhancement->isVendorAMD()){
-                    enableAMDHDR();
-                } else if(m_VideoEnhancement->isVendorIntel()){
-                    enableIntelHDR();
-                } else if(m_VideoEnhancement->isVendorNVIDIA()){
-                    enableNvidiaHDR();
-                }
-            }
-        }
-=======
     if(m_VideoProcessor && m_VideoEnhancement->isVideoEnhancementEnabled()){
         initializeVideoProcessor();
->>>>>>> 0957d50e
     }
 
     SAFE_COM_RELEASE(m_BackBufferResource);
@@ -1687,59 +1290,14 @@
  */
 void D3D11VARenderer::prepareVideoProcessorStream(AVFrame* frame)
 {
-<<<<<<< HEAD
-    //Do Nothing when Moolight's HDR is disabled as there is no space color issue for SDR, and in all cases HDR on server cannot work.
-    if(!m_IsHDRenabled){
-        return;
-    }
-
-    // We reload the renderer if the server HDR mode is changed
-    // This HDR auto set feature helps to have a SDR with VSR enabled, and a HDR without color space issue (strong banding issue)
-    // and with VSR disabled automatically to not have the white border color issue.
-    if(m_LastServerHDR != LiGetCurrentHostDisplayHdrMode()){
-        m_LastServerHDR = LiGetCurrentHostDisplayHdrMode();
-        SDL_Event event;
-        event.type = SDL_RENDER_TARGETS_RESET;
-        SDL_PushEvent(&event);
-=======
     //Do Nothing when Moonlight's HDR is disabled
     if(!(m_DecoderParams.videoFormat & VIDEO_FORMAT_MASK_10BIT)){
->>>>>>> 0957d50e
         return;
     }
 
     bool frameFullRange = isFrameFullRange(frame);
     int frameColorSpace = getFrameColorspace(frame);
 
-<<<<<<< HEAD
-    // [TODO] Fix the bug with VideoProcessorSetStreamColorSpace1 not working from the first frame
-    // BUG: If I try to set m_StreamColorSpace correctly since the beginning (=14), the renderer doesn't apply the color space,
-    // The frame appear gray. The temporary fix is to start from a wrong Color space (13), and switch to 14 after few milliseconds.
-    // At set the time to 100ms to not have any visual impact at loading, but even 1ms fix the issue, the bug might be linked to the 1st frame.
-    // This is a non-blocking issue, but I need to investigate further the reason of such a behavior.
-    auto now = std::chrono::system_clock::now();
-    long nowTime = std::chrono::duration_cast<std::chrono::milliseconds>(now.time_since_epoch()).count();
-    if(setStreamColorSpace && nowTime >= nextTime){
-        nextTime = nowTime + increment;
-        if(streamIndex >= 1){
-            setStreamColorSpace = false;
-        }
-        switch (frameColorSpace) {
-        case COLORSPACE_REC_2020:
-            m_StreamColorSpace = StreamColorSpacesFixHDR[streamIndex];
-            m_VideoContext->VideoProcessorSetStreamColorSpace1(m_VideoProcessor, 0, m_StreamColorSpace);
-            break;
-        default:
-            m_StreamColorSpace = StreamColorSpacesFixSDR[streamIndex];
-            m_VideoContext->VideoProcessorSetStreamColorSpace1(m_VideoProcessor, 0, m_StreamColorSpace);
-        }
-        if(setStreamColorSpace){
-            streamIndex++;
-        }
-    }
-
-=======
->>>>>>> 0957d50e
     // If nothing has changed since last frame, we're done
     if (frameColorSpace == m_LastColorSpace && frameFullRange == m_LastFullRange) {
         return;
@@ -1750,31 +1308,6 @@
 
     switch (frameColorSpace) {
     case COLORSPACE_REC_2020:
-<<<<<<< HEAD
-        // For an unclear reason in HDR mode (D3D11 bug?), when the 4 following filters, Brightness (0), Contrast (100), hue (0) and saturation (100),
-        // are all together at their default value, the tone tends to slight red. It is easy to see when streaming its own screen
-        // using an inception effect.
-        // The solution is the set Hue at -1, it doesn't impact the visual (compare to others), and it fixes the color issue.
-        m_VideoContext->VideoProcessorSetStreamFilter(m_VideoProcessor, 0, D3D11_VIDEO_PROCESSOR_FILTER_HUE, true, -1);
-        // This Stream Color Space accepts HDR mode from Server, but NVIDIA AI-HDR will be disbaled (which is fine as we already have native HDR)
-        m_StreamColorSpace = ColorSpaces[14];
-        if(m_VideoEnhancement->isVendorNVIDIA()){
-            // [TODO] Remove this line if NVIDIA fix the issue of having VSR not working (add a gray filter)
-            // while HDR is activated for Stream content (swapChainDesc.Format = DXGI_FORMAT_R10G10B10A2_UNORM;)
-            enableNvidiaVideoSuperResolution(false); // Turn it "false" if we prefer to not see the white border around elements when VSR is active.
-        }
-        // Reset the fix HDR Stream
-        setStreamColorSpace = true;
-        streamIndex = 0;
-        break;
-    default:
-        // For SDR we can use default values.
-        m_VideoContext->VideoProcessorSetStreamFilter(m_VideoProcessor, 0, D3D11_VIDEO_PROCESSOR_FILTER_HUE, true, 0);
-        // This Stream Color Space is SDR, which enable the use of NVIDIA AI-HDR (Moonlight's HDR needs to be enabled)
-        // I don't know why, it is gray when HDR is on on Moonlight while using DXGI_FORMAT_R10G10B10A2_UNORM for the SwapChain,
-        // the fix is to force using DXGI_FORMAT_R8G8B8A8_UNORM which seems somehow not impacting the color rendering
-        m_StreamColorSpace = ColorSpaces[8];
-=======
         // This Stream Color Space accepts HDR mode from Server, but NVIDIA AI-HDR will be disabled (which is fine as we already have native HDR)
         m_VideoContext->VideoProcessorSetStreamColorSpace1(m_VideoProcessor.Get(), 0, DXGI_COLOR_SPACE_RGB_STUDIO_G2084_NONE_P2020);
         if(m_VideoEnhancement->isVendorNVIDIA()){
@@ -1788,21 +1321,11 @@
         // I don't know why, it is gray when HDR is on on Moonlight while using DXGI_FORMAT_R10G10B10A2_UNORM for the SwapChain,
         // the fix is to force using DXGI_FORMAT_R8G8B8A8_UNORM which seems somehow not impacting the color rendering
         m_VideoContext->VideoProcessorSetStreamColorSpace1(m_VideoProcessor.Get(), 0, DXGI_COLOR_SPACE_YCBCR_STUDIO_G22_LEFT_P709);
->>>>>>> 0957d50e
         if(m_VideoEnhancement->isVendorNVIDIA()){
             // Always enable NVIDIA VSR for SDR Stream content
             enableNvidiaVideoSuperResolution();
         }
-<<<<<<< HEAD
-        // Reset the fix SDR Stream as it does work when back and forth with HDR on Server
-        setStreamColorSpace = true;
-        streamIndex = 0;
-    }
-
-    m_VideoContext->VideoProcessorSetStreamColorSpace1(m_VideoProcessor, 0, m_StreamColorSpace);
-=======
-    }
->>>>>>> 0957d50e
+    }
 }
 
 void D3D11VARenderer::renderVideo(AVFrame* frame)
@@ -1827,11 +1350,7 @@
         // Prepare the Stream
         prepareVideoProcessorStream(frame);
         // Render to the front the frames processed by the Video Processor
-<<<<<<< HEAD
-        m_VideoContext->VideoProcessorBlt(m_VideoProcessor, m_OutputView.Get(), 0, 1, &m_StreamData);
-=======
         m_VideoContext->VideoProcessorBlt(m_VideoProcessor.Get(), m_OutputView.Get(), 0, 1, &m_StreamData);
->>>>>>> 0957d50e
     } else {
         // Bind our CSC shader (and constant buffer, if required)
         bindColorConversion(frame);
@@ -1849,39 +1368,6 @@
  *
  * Creating a Video Processor add additional GPU video processing method like AI Upscaling
  *
-<<<<<<< HEAD
- * \param bool reset default is false, at true it forces the recreate the Video Processor
- * \return bool Returns true if the Video processor is successfully created
- */
-bool D3D11VARenderer::createVideoProcessor(bool reset)
-{
-    HRESULT hr;
-
-    // [TODO] This timer is only used to fix a problem with VideoProcessorSetStreamColorSpace1 not properly applied at the beginning
-    // These 3 lines can be removed once the bug (non-blocking) is fixed.
-    auto now = std::chrono::system_clock::now();
-    startTime = std::chrono::duration_cast<std::chrono::milliseconds>(now.time_since_epoch()).count();
-    nextTime = startTime + increment;
-
-    D3D11_VIDEO_PROCESSOR_CONTENT_DESC content_desc;
-    ZeroMemory(&content_desc, sizeof(content_desc));
-
-    if (m_VideoProcessor.p && m_VideoProcessorEnumerator.p) {
-        hr = m_VideoProcessorEnumerator->GetVideoProcessorContentDesc(&content_desc);
-        if (FAILED(hr))
-            return false;
-
-        if (content_desc.InputWidth != m_DecoderParams.width ||
-            content_desc.InputHeight != m_DecoderParams.height ||
-            content_desc.OutputWidth != m_DisplayWidth ||
-            content_desc.OutputHeight != m_DisplayHeight || reset) {
-            m_VideoProcessorEnumerator.Release();
-            m_VideoProcessor.Release();
-        }
-        else {
-            return true;
-        }
-=======
  * \return bool Returns true if the Video processor is successfully created
  */
 bool D3D11VARenderer::createVideoProcessor()
@@ -1904,7 +1390,6 @@
                                          (void**)&m_VideoContext);
     if (FAILED(hr)) {
         return false;
->>>>>>> 0957d50e
     }
 
     ZeroMemory(&content_desc, sizeof(content_desc));
@@ -1923,22 +1408,11 @@
     if (FAILED(hr))
         return false;
 
-<<<<<<< HEAD
-    hr = m_VideoDevice->CreateVideoProcessor(m_VideoProcessorEnumerator, 0,
-=======
     hr = m_VideoDevice->CreateVideoProcessor(m_VideoProcessorEnumerator.Get(), 0,
->>>>>>> 0957d50e
                                              &m_VideoProcessor);
     if (FAILED(hr))
         return false;
 
-<<<<<<< HEAD
-    m_VideoContext->VideoProcessorSetStreamAutoProcessingMode(m_VideoProcessor, 0, false);
-    m_VideoContext->VideoProcessorSetStreamOutputRate(m_VideoProcessor, 0, D3D11_VIDEO_PROCESSOR_OUTPUT_RATE_NORMAL, false, 0);
-
-    // The output surface will be read by Direct3D shaders (It seems useless in our context)
-    m_VideoContext->VideoProcessorSetOutputShaderUsage(m_VideoProcessor, true);
-=======
     return true;
 }
 
@@ -1955,16 +1429,11 @@
 
     m_VideoContext->VideoProcessorSetStreamAutoProcessingMode(m_VideoProcessor.Get(), 0, false);
     m_VideoContext->VideoProcessorSetStreamOutputRate(m_VideoProcessor.Get(), 0, D3D11_VIDEO_PROCESSOR_OUTPUT_RATE_NORMAL, false, 0);
->>>>>>> 0957d50e
 
     // Set Background color
     D3D11_VIDEO_COLOR bgColor;
     bgColor.YCbCr = { 0.0625f, 0.5f, 0.5f, 1.0f }; // black color
-<<<<<<< HEAD
-    m_VideoContext->VideoProcessorSetOutputBackgroundColor(m_VideoProcessor, true, &bgColor);
-=======
     m_VideoContext->VideoProcessorSetOutputBackgroundColor(m_VideoProcessor.Get(), true, &bgColor);
->>>>>>> 0957d50e
 
     ZeroMemory(&m_OutputViewDesc, sizeof(m_OutputViewDesc));
     m_OutputViewDesc.ViewDimension = D3D11_VPOV_DIMENSION_TEXTURE2D;
@@ -1972,11 +1441,7 @@
 
     hr = m_VideoDevice->CreateVideoProcessorOutputView(
         m_BackBufferResource,
-<<<<<<< HEAD
-        m_VideoProcessorEnumerator,
-=======
         m_VideoProcessorEnumerator.Get(),
->>>>>>> 0957d50e
         &m_OutputViewDesc,
         (ID3D11VideoProcessorOutputView**)&m_OutputView);
     if (FAILED(hr)) {
@@ -1990,22 +1455,10 @@
     m_InputViewDesc.Texture2D.ArraySlice = 0;
 
     hr = m_VideoDevice->CreateVideoProcessorInputView(
-<<<<<<< HEAD
-        m_VideoTexture, m_VideoProcessorEnumerator, &m_InputViewDesc, (ID3D11VideoProcessorInputView**)&m_InputView);
-    if (FAILED(hr))
-        return false;
-
-    // Apply processed filters to the surface
-    RECT srcRect = { 0 };
-    srcRect.right = m_DecoderParams.width;
-    srcRect.bottom = m_DecoderParams.height;
-
-=======
         m_VideoTexture, m_VideoProcessorEnumerator.Get(), &m_InputViewDesc, (ID3D11VideoProcessorInputView**)&m_InputView);
     if (FAILED(hr))
         return false;
 
->>>>>>> 0957d50e
     RECT dstRect = { 0 };
     dstRect.right = m_DisplayWidth;
     dstRect.bottom = m_DisplayHeight;
@@ -2014,11 +1467,7 @@
     float ratioWidth = static_cast<float>(m_DisplayWidth) / static_cast<float>(m_DecoderParams.width);
     float ratioHeight = static_cast<float>(m_DisplayHeight) / static_cast<float>(m_DecoderParams.height);
 
-<<<<<<< HEAD
-    // [TODO] There is a behavior I don't understand (bug?) when the destination desRect is larger by one of its side than the source srcRect.
-=======
     // [TODO] There is a behavior I don't understand (bug?) when the destination desRect is larger by one of its side than the source.
->>>>>>> 0957d50e
     // If it is bigger, the window becomes black, but if it is smaller it is fine.
     // Only one case is working when it is bigger is when the dstRest perfectly equal to the Display size.
     // Investigation: If there anything to do with pixel alignment (c.f. dxva2.cpp FFALIGN), or screenSpaceToNormalizedDeviceCoords ?
@@ -2037,14 +1486,8 @@
         }
     }
 
-<<<<<<< HEAD
-    m_VideoContext->VideoProcessorSetStreamSourceRect(m_VideoProcessor, 0, true, &srcRect);
-    m_VideoContext->VideoProcessorSetStreamDestRect(m_VideoProcessor, 0, true, &dstRect);
-    m_VideoContext->VideoProcessorSetStreamFrameFormat(m_VideoProcessor, 0, D3D11_VIDEO_FRAME_FORMAT_PROGRESSIVE);
-=======
     m_VideoContext->VideoProcessorSetStreamDestRect(m_VideoProcessor.Get(), 0, true, &dstRect);
     m_VideoContext->VideoProcessorSetStreamFrameFormat(m_VideoProcessor.Get(), 0, D3D11_VIDEO_FRAME_FORMAT_PROGRESSIVE);
->>>>>>> 0957d50e
 
     ZeroMemory(&m_StreamData, sizeof(m_StreamData));
     m_StreamData.Enable = true;
@@ -2059,28 +1502,6 @@
     m_StreamData.ppFutureSurfacesRight = nullptr;
     m_StreamData.pInputSurfaceRight = nullptr;
 
-<<<<<<< HEAD
-    // Prepare HDR Meta Data for Stream content
-    setHDRStream();
-
-    // Prepare HDR Meta Data for the OutPut Monitor, will be ignored while using SDR
-    setHDROutPut();
-
-    // Set OutPut ColorSpace, m_OutputColorSpace is found from the active monitor earlier in D3D11VARenderer::initialize()
-    m_VideoContext->VideoProcessorSetOutputColorSpace1(m_VideoProcessor, m_OutputColorSpace);
-
-    // The section is a customization to enhance (non-AI) shlithly the frame
-    // Reduce artefacts (like pixelisation around text), does work in additionto AI-enhancement for better result
-    m_VideoContext->VideoProcessorSetStreamFilter(m_VideoProcessor, 0, D3D11_VIDEO_PROCESSOR_FILTER_NOISE_REDUCTION, true, 30); // (0 / 0 / 100)
-    // Sharpen sligthly the picture to enhance details, does work in addition to AI-enhancement for better result
-    m_VideoContext->VideoProcessorSetStreamFilter(m_VideoProcessor, 0, D3D11_VIDEO_PROCESSOR_FILTER_EDGE_ENHANCEMENT, true, 50); // (0 / 0 / 100)
-    // As no effect as the picture is not distorted
-    m_VideoContext->VideoProcessorSetStreamFilter(m_VideoProcessor, 0, D3D11_VIDEO_PROCESSOR_FILTER_ANAMORPHIC_SCALING, true, 100); // (0 / 0 / 100)
-
-
-    setStreamColorSpace = true;
-    m_VideoContext->VideoProcessorSetStreamColorSpace1(m_VideoProcessor, 0, m_StreamColorSpace);
-=======
     // Set OutPut ColorSpace
     if(m_DecoderParams.videoFormat & VIDEO_FORMAT_MASK_10BIT){
         m_VideoContext->VideoProcessorSetOutputColorSpace1(m_VideoProcessor.Get(), DXGI_COLOR_SPACE_RGB_FULL_G2084_NONE_P2020);
@@ -2108,7 +1529,6 @@
 
     // Default on SDR, it will switch to HDR automatically at the 1st frame received if the Stream source has HDR active.
     m_VideoContext->VideoProcessorSetStreamColorSpace1(m_VideoProcessor.Get(), 0, DXGI_COLOR_SPACE_YCBCR_STUDIO_G22_LEFT_P709);
->>>>>>> 0957d50e
 
     return true;
 }
@@ -2687,16 +2107,11 @@
     texDesc.SampleDesc.Quality = 0;
     texDesc.SampleDesc.Count = 1;
     texDesc.Usage = D3D11_USAGE_DEFAULT;
-<<<<<<< HEAD
-    // The flag D3D11_BIND_RENDER_TARGET is needed to enable the use of GPU enhancement
-    texDesc.BindFlags = D3D11_BIND_RENDER_TARGET | D3D11_BIND_SHADER_RESOURCE;
-=======
     texDesc.BindFlags = D3D11_BIND_SHADER_RESOURCE;
     // The flag D3D11_BIND_RENDER_TARGET is needed to enable the use of GPU enhancement
     if(m_DecoderParams.enableVideoEnhancement && m_VideoEnhancement->isEnhancementCapable()){
         texDesc.BindFlags |= D3D11_BIND_RENDER_TARGET;
     }
->>>>>>> 0957d50e
     texDesc.CPUAccessFlags = 0;
     texDesc.MiscFlags = 0;
 
