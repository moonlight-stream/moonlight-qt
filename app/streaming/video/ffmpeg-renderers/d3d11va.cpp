--- conflicted
+++ resolved
@@ -99,26 +99,6 @@
 
 D3D11VARenderer::D3D11VARenderer(int decoderSelectionPass)
     : m_DecoderSelectionPass(decoderSelectionPass),
-<<<<<<< HEAD
-    m_Device(nullptr),
-    m_DeviceContext(nullptr),
-    m_RenderTargetView(nullptr),
-    m_VideoProcessor(nullptr),
-    m_VideoProcessorEnumerator(nullptr),
-    m_LastColorSpace(-1),
-    m_LastFullRange(false),
-    m_LastColorTrc(AVCOL_TRC_UNSPECIFIED),
-    m_AllowTearing(false),
-    m_OverlayLock(0),
-    m_HwDeviceContext(nullptr),
-    m_AmfContext(nullptr),
-    m_AmfInputSurface(nullptr),
-    m_AmfDenoiser(nullptr),
-    m_AmfFormatConverter(nullptr),
-    m_AmfUpScaler(nullptr),
-    m_AmfDownScaler(nullptr),
-    m_AmfInitialized(false)
-=======
       m_Device(nullptr),
       m_DeviceContext(nullptr),
       m_RenderTargetView(nullptr),
@@ -137,7 +117,6 @@
       m_AmfUpScaler(nullptr),
       m_AmfFormatConverterRGBtoYUV(nullptr),
       m_AmfInitialized(false)
->>>>>>> 336c7ad8
 {
     RtlZeroMemory(m_VideoTextureResourceViews, sizeof(m_VideoTextureResourceViews));
 
@@ -166,34 +145,20 @@
         m_AmfDenoiser->Terminate();
         m_AmfDenoiser = nullptr;
     }
-<<<<<<< HEAD
-    if(m_AmfFormatConverter){
-        // Format converter
-        m_AmfFormatConverter->Terminate();
-        m_AmfFormatConverter = nullptr;
-=======
     if(m_AmfFormatConverterYUVtoRGB){
         // Format converter YUV to RGB
         m_AmfFormatConverterYUVtoRGB->Terminate();
         m_AmfFormatConverterYUVtoRGB = nullptr;
->>>>>>> 336c7ad8
     }
     if(m_AmfUpScaler){
         // Up Scaler
         m_AmfUpScaler->Terminate();
         m_AmfUpScaler = nullptr;
     }
-<<<<<<< HEAD
-    if(m_AmfDownScaler){
-        // Down Scaler
-        m_AmfDownScaler->Terminate();
-        m_AmfDownScaler = nullptr;
-=======
     if(m_AmfFormatConverterRGBtoYUV){
         // Format converter RGB to YUV
         m_AmfFormatConverterRGBtoYUV->Terminate();
         m_AmfFormatConverterRGBtoYUV = nullptr;
->>>>>>> 336c7ad8
     }
     if(m_AmfContext){
         // Context
@@ -478,7 +443,6 @@
     //  * ID3D11Device Refcount: 2 => This is a normal behavior as debugDevice still need m_Device to work
     //  * For any other object, Refcount: 0, We can ignore IntRef value
     hr = D3D11CreateDevice(adapter.Get(),
-<<<<<<< HEAD
                            D3D_DRIVER_TYPE_UNKNOWN,
                            nullptr,
                            D3D11_CREATE_DEVICE_VIDEO_SUPPORT | D3D11_CREATE_DEVICE_DEBUG,
@@ -492,21 +456,6 @@
     hr = D3D11CreateDevice(adapter.Get(),
                            D3D_DRIVER_TYPE_UNKNOWN,
                            nullptr,
-=======
-                           D3D_DRIVER_TYPE_UNKNOWN,
-                           nullptr,
-                           D3D11_CREATE_DEVICE_VIDEO_SUPPORT | D3D11_CREATE_DEVICE_DEBUG,
-                           featureLevels,
-                           ARRAYSIZE(featureLevels),
-                           D3D11_SDK_VERSION,
-                           &m_Device,
-                           &featureLevel,
-                           &m_DeviceContext);
-#else
-    hr = D3D11CreateDevice(adapter.Get(),
-                           D3D_DRIVER_TYPE_UNKNOWN,
-                           nullptr,
->>>>>>> 336c7ad8
                            D3D11_CREATE_DEVICE_VIDEO_SUPPORT,
                            nullptr,
                            0,
@@ -522,15 +471,12 @@
         goto Exit;
     }
 
-<<<<<<< HEAD
-=======
     // Avoid the application to crash in case of multithread conflict on the same resource
     if(SUCCEEDED(m_Device->QueryInterface(__uuidof(ID3D11Multithread), (void**)&pMultithread)))
     {
         pMultithread->SetMultithreadProtected(true);
     }
 
->>>>>>> 336c7ad8
     if(m_VideoEnhancement->isVideoEnhancementEnabled() && !createVideoProcessor()){
         // Disable enhancement if the Video Processor creation failed
         m_VideoEnhancement->enableVideoEnhancement(false);
@@ -735,13 +681,8 @@
     if(m_AmfInitialized && activate)
         return true;
 
-<<<<<<< HEAD
-    amf::AMF_SURFACE_FORMAT inputSurfaceFormat;
-    amf::AMF_SURFACE_FORMAT outputSurfaceFormat;
-=======
     amf::AMF_SURFACE_FORMAT SurfaceFormatYUV;
     amf::AMF_SURFACE_FORMAT SurfaceFormatRGB;
->>>>>>> 336c7ad8
     AMF_VIDEO_CONVERTER_COLOR_PROFILE_ENUM outputColorSpace;
     AMFColor backgroundColor = AMFConstructColor(0, 0, 0, 255);
 
@@ -752,19 +693,11 @@
     if (res != AMF_OK) goto Error;
     res = g_AMFFactory.GetFactory()->CreateComponent(m_AmfContext, AMFVQEnhancer, &m_AmfDenoiser);
     if (res != AMF_OK) goto Error;
-<<<<<<< HEAD
-    res = g_AMFFactory.GetFactory()->CreateComponent(m_AmfContext, AMFVideoConverter, &m_AmfFormatConverter);
-    if (res != AMF_OK) goto Error;
-    res = g_AMFFactory.GetFactory()->CreateComponent(m_AmfContext, AMFHQScaler, &m_AmfUpScaler);
-    if (res != AMF_OK) goto Error;
-    res = g_AMFFactory.GetFactory()->CreateComponent(m_AmfContext, AMFHQScaler, &m_AmfDownScaler);
-=======
     res = g_AMFFactory.GetFactory()->CreateComponent(m_AmfContext, AMFVideoConverter, &m_AmfFormatConverterYUVtoRGB);
     if (res != AMF_OK) goto Error;
     res = g_AMFFactory.GetFactory()->CreateComponent(m_AmfContext, AMFHQScaler, &m_AmfUpScaler);
     if (res != AMF_OK) goto Error;
     res = g_AMFFactory.GetFactory()->CreateComponent(m_AmfContext, AMFVideoConverter, &m_AmfFormatConverterRGBtoYUV);
->>>>>>> 336c7ad8
     if (res != AMF_OK) goto Error;
 
     res = m_AmfContext->InitDX11(m_Device);
@@ -777,11 +710,6 @@
         goto Error;
     }
 
-<<<<<<< HEAD
-    // Format initialization
-    inputSurfaceFormat = (m_DecoderParams.videoFormat & VIDEO_FORMAT_MASK_10BIT) ? amf::AMF_SURFACE_P010 : amf::AMF_SURFACE_NV12;
-    outputSurfaceFormat = (m_DecoderParams.videoFormat & VIDEO_FORMAT_MASK_10BIT) ? amf::AMF_SURFACE_R10G10B10A2 : amf::AMF_SURFACE_RGBA;
-=======
     // VideoSR1.1 only supports upscaling ratio from 1.1x to 2.0x in RGBA
     // When HDR is used, keep YUV format as RGBA render wrong colorization
     if(
@@ -799,31 +727,19 @@
     // Format initialization
     SurfaceFormatYUV = (m_DecoderParams.videoFormat & VIDEO_FORMAT_MASK_10BIT) ? amf::AMF_SURFACE_P010 : amf::AMF_SURFACE_NV12;
     SurfaceFormatRGB = (m_DecoderParams.videoFormat & VIDEO_FORMAT_MASK_10BIT) ? amf::AMF_SURFACE_R10G10B10A2 : amf::AMF_SURFACE_RGBA;
->>>>>>> 336c7ad8
     outputColorSpace = (m_DecoderParams.videoFormat & VIDEO_FORMAT_MASK_10BIT)
                            ? AMF_VIDEO_CONVERTER_COLOR_PROFILE_FULL_2020
                            : AMF_VIDEO_CONVERTER_COLOR_PROFILE_709;
 
     // Input Surace initialization
     res = m_AmfContext->AllocSurface(amf::AMF_MEMORY_DX11,
-<<<<<<< HEAD
-                                     inputSurfaceFormat,
-=======
                                      SurfaceFormatYUV,
->>>>>>> 336c7ad8
                                      m_DecoderParams.width,
                                      m_DecoderParams.height,
                                      &m_AmfInputSurface);
     if (res != AMF_OK) goto Error;
 
     // Denoiser initialization (Reduce blocking artifacts)
-<<<<<<< HEAD
-    m_AmfDenoiser->SetProperty(AMF_VIDEO_ENHANCER_OUTPUT_SIZE, ::AMFConstructSize(m_DecoderParams.width, m_DecoderParams.height));
-    m_AmfDenoiser->SetProperty(AMF_VIDEO_ENHANCER_ENGINE_TYPE, amf::AMF_MEMORY_DX11);
-    m_AmfDenoiser->SetProperty(AMF_VE_FCR_ATTENUATION, 0.10);
-    m_AmfDenoiser->SetProperty(AMF_VE_FCR_RADIUS, 1);
-    res = m_AmfDenoiser->Init(inputSurfaceFormat,
-=======
     // Note: Do not use yet this feature, it washes out colors, impacts negatively the visual by loosing details,
     // and also the attenuation value does not change anything.
     m_AmfDenoiser->SetProperty(AMF_VIDEO_ENHANCER_OUTPUT_SIZE, ::AMFConstructSize(m_DecoderParams.width, m_DecoderParams.height));
@@ -831,34 +747,10 @@
     m_AmfDenoiser->SetProperty(AMF_VE_FCR_ATTENUATION, 0.10);
     m_AmfDenoiser->SetProperty(AMF_VE_FCR_SPLIT_VIEW, 0); // When set to 1, it enables a side by side comparison view
     res = m_AmfDenoiser->Init(SurfaceFormatYUV,
->>>>>>> 336c7ad8
                               m_DecoderParams.width,
                               m_DecoderParams.height);
     if (res != AMF_OK) goto Error;
 
-<<<<<<< HEAD
-    // Convert to full range picture to reduce the "chroma subsampling blur" effect, and enable the use of FSR 1.1 (otherwise can only use FSR 1.0)
-    m_AmfFormatConverter->SetProperty(AMF_VIDEO_CONVERTER_MEMORY_TYPE, amf::AMF_MEMORY_DX11);
-    m_AmfFormatConverter->SetProperty(AMF_VIDEO_CONVERTER_OUTPUT_FORMAT, outputSurfaceFormat);
-    m_AmfFormatConverter->SetProperty(AMF_VIDEO_CONVERTER_COLOR_PROFILE, outputColorSpace);
-    m_AmfFormatConverter->SetProperty(AMF_VIDEO_CONVERTER_FILL, true);
-    m_AmfFormatConverter->SetProperty(AMF_VIDEO_CONVERTER_FILL_COLOR, backgroundColor);
-    res = m_AmfFormatConverter->Init(inputSurfaceFormat,
-                               m_DecoderParams.width,
-                               m_DecoderParams.height);
-    if (res != AMF_OK) goto Error;
-
-    // Upscale initialization
-    m_AmfUpScaler->SetProperty(AMF_HQ_SCALER_OUTPUT_SIZE, ::AMFConstructSize(m_OutputTexture.width * m_ScaleUp, m_OutputTexture.height * m_ScaleUp));
-    m_AmfUpScaler->SetProperty(AMF_HQ_SCALER_ENGINE_TYPE, amf::AMF_MEMORY_DX11);
-    // VideoSR1.1 only supports upscaling ratio from 1.1x to 2.0x
-    if(
-           m_OutputTexture.width * m_ScaleUp / m_DecoderParams.width >= 1.1
-        && m_OutputTexture.width * m_ScaleUp / m_DecoderParams.width <= 2
-        && m_OutputTexture.height * m_ScaleUp / m_DecoderParams.height >= 1.1
-        && m_OutputTexture.height * m_ScaleUp / m_DecoderParams.height <= 2
-        ){
-=======
     if(m_amfRGB){
         // Convert to RGB to enable the use of FSR 1.1
         m_AmfFormatConverterYUVtoRGB->SetProperty(AMF_VIDEO_CONVERTER_MEMORY_TYPE, amf::AMF_MEMORY_DX11);
@@ -878,22 +770,10 @@
     // VideoSR1.1 only supports upscaling ratio from 1.1x to 2.0x in RGBA
     if(m_amfRGB){
         // Compare to FSR 1.0, FSR 1.1 improvements image quality, with a better artifacts reduction and improved edge sharpnening
->>>>>>> 336c7ad8
         m_AmfUpScaler->SetProperty(AMF_HQ_SCALER_ALGORITHM, AMF_HQ_SCALER_ALGORITHM_VIDEOSR1_1);
     } else {
         m_AmfUpScaler->SetProperty(AMF_HQ_SCALER_ALGORITHM, AMF_HQ_SCALER_ALGORITHM_VIDEOSR1_0);
     }
-<<<<<<< HEAD
-
-    m_AmfUpScaler->SetProperty(AMF_HQ_SCALER_KEEP_ASPECT_RATIO, true);
-    m_AmfUpScaler->SetProperty(AMF_HQ_SCALER_FILL, true);
-    m_AmfUpScaler->SetProperty(AMF_HQ_SCALER_FILL_COLOR, backgroundColor);
-    m_AmfUpScaler->SetProperty(AMF_HQ_SCALER_FROM_SRGB, true);
-    m_AmfUpScaler->SetProperty(AMF_HQ_SCALER_SHARPNESS, m_ScaleUp == 1 ? 2.00 : 0.50); // We only apply sharpening when the picture is scaled
-    m_AmfUpScaler->SetProperty(AMF_HQ_SCALER_FRAME_RATE, m_DecoderParams.frameRate);
-    // Initialize with the size of the texture that will be input
-    res = m_AmfUpScaler->Init(outputSurfaceFormat,
-=======
     m_AmfUpScaler->SetProperty(AMF_HQ_SCALER_FROM_SRGB, true);
     m_AmfUpScaler->SetProperty(AMF_HQ_SCALER_KEEP_ASPECT_RATIO, true);
     m_AmfUpScaler->SetProperty(AMF_HQ_SCALER_FILL, true);
@@ -909,7 +789,6 @@
     // Initialize with the size of the texture that will be input
     m_AmfUpScalerSurfaceFormat = m_amfRGB ? SurfaceFormatRGB : SurfaceFormatYUV;
     res = m_AmfUpScaler->Init(m_AmfUpScalerSurfaceFormat,
->>>>>>> 336c7ad8
                               m_DecoderParams.width,
                               m_DecoderParams.height);
     if (res != AMF_OK) goto Error;
@@ -918,22 +797,6 @@
     // Cannot use, not available for DirectX11
     // https://github.com/GPUOpen-LibrariesAndSDKs/AMF/blob/master/amf/doc/AMF_FRC_API.md#21-component-initialization
 
-<<<<<<< HEAD
-    // Downscale (to the app window size) initialization
-    m_AmfDownScaler->SetProperty(AMF_HQ_SCALER_OUTPUT_SIZE, ::AMFConstructSize(m_OutputTexture.width, m_OutputTexture.height));
-    m_AmfDownScaler->SetProperty(AMF_HQ_SCALER_ENGINE_TYPE, amf::AMF_MEMORY_DX11);
-    m_AmfDownScaler->SetProperty(AMF_HQ_SCALER_ALGORITHM, AMF_HQ_SCALER_ALGORITHM_VIDEOSR1_0);
-    m_AmfDownScaler->SetProperty(AMF_HQ_SCALER_KEEP_ASPECT_RATIO, true);
-    m_AmfDownScaler->SetProperty(AMF_HQ_SCALER_FILL, true);
-    m_AmfDownScaler->SetProperty(AMF_HQ_SCALER_FILL_COLOR, backgroundColor);
-    m_AmfDownScaler->SetProperty(AMF_HQ_SCALER_FROM_SRGB, true);
-    m_AmfDownScaler->SetProperty(AMF_HQ_SCALER_SHARPNESS, 2.00);
-    m_AmfDownScaler->SetProperty(AMF_HQ_SCALER_FRAME_RATE, m_DecoderParams.frameRate);
-    res = m_AmfDownScaler->Init(outputSurfaceFormat,
-                          m_OutputTexture.width * m_ScaleUp,
-                          m_OutputTexture.height * m_ScaleUp);
-    if (res != AMF_OK) goto Error;
-=======
     if(m_amfRGB){
         // Convert back to YUV to be able to use Shaders ressources
         m_AmfFormatConverterRGBtoYUV->SetProperty(AMF_VIDEO_CONVERTER_MEMORY_TYPE, amf::AMF_MEMORY_DX11);
@@ -946,23 +809,11 @@
                                                  m_DisplayHeight);
         if (res != AMF_OK) goto Error;
     }
->>>>>>> 336c7ad8
 
     if(!activate){
         // Denoiser
         m_AmfDenoiser->Terminate();
         m_AmfDenoiser = nullptr;
-<<<<<<< HEAD
-        // Format converter
-        m_AmfFormatConverter->Terminate();
-        m_AmfFormatConverter = nullptr;
-        // Up Scaler
-        m_AmfUpScaler->Terminate();
-        m_AmfUpScaler = nullptr;
-        // Down Scaler
-        m_AmfDownScaler->Terminate();
-        m_AmfDownScaler = nullptr;
-=======
         // Format converter YUV to RGB
         m_AmfFormatConverterYUVtoRGB->Terminate();
         m_AmfFormatConverterYUVtoRGB = nullptr;
@@ -972,7 +823,6 @@
         // Format converter RGB to YUV
         m_AmfFormatConverterRGBtoYUV->Terminate();
         m_AmfFormatConverterRGBtoYUV = nullptr;
->>>>>>> 336c7ad8
         // Context
         m_AmfContext->Terminate();
         m_AmfContext = nullptr;
@@ -1259,11 +1109,7 @@
     m_DisplayWidth = m_DisplayWidth & ~1;
     m_DisplayHeight = m_DisplayHeight & ~1;
 
-<<<<<<< HEAD
-    // As m_Display correponds to the application window, which may not have the same ratio as the Frame,
-=======
     // As m_Display corresponds to the application window, which may not have the same ratio as the Frame,
->>>>>>> 336c7ad8
     // we calculate the size of the final texture to fit in the window without distortion
     m_OutputTexture.width = m_DisplayWidth;
     m_OutputTexture.height = m_DisplayHeight;
@@ -1536,16 +1382,12 @@
     }
 
     // Create our video textures and SRVs
-<<<<<<< HEAD
-    if (!setupVideoTexture() || !setupFrameTexture()) {
-=======
     if (!setupEnhancedTexture() || !setupVideoTexture() || !setupAmfTexture()) {
         return false;
     }
 
     // As for Video Enhancement, the RTV uses a texture, it needs to be setup after the textures creation
     if (!setupRenderingResources()) {
->>>>>>> 336c7ad8
         return false;
     }
 
@@ -1620,12 +1462,6 @@
                              "IDXGISwapChain::SetColorSpace1(DXGI_COLOR_SPACE_RGB_FULL_G2084_NONE_P2020) failed: %x",
                              hr);
             }
-<<<<<<< HEAD
-            if (m_VideoProcessor) {
-                m_VideoContext->VideoProcessorSetOutputColorSpace1(m_VideoProcessor.Get(), DXGI_COLOR_SPACE_RGB_FULL_G2084_NONE_P2020);
-            };
-=======
->>>>>>> 336c7ad8
         }
         else {
             // Restore default sRGB colorspace
@@ -1635,12 +1471,6 @@
                              "IDXGISwapChain::SetColorSpace1(DXGI_COLOR_SPACE_RGB_FULL_G22_NONE_P709) failed: %x",
                              hr);
             }
-<<<<<<< HEAD
-            if (m_VideoProcessor) {
-                m_VideoContext->VideoProcessorSetOutputColorSpace1(m_VideoProcessor.Get(), DXGI_COLOR_SPACE_RGB_FULL_G22_NONE_P709);
-            }
-=======
->>>>>>> 336c7ad8
         }
 
         m_LastColorTrc = frame->color_trc;
@@ -1818,14 +1648,9 @@
     switch (frameColorSpace) {
 
     case COLORSPACE_REC_2020:
-<<<<<<< HEAD
-        // This Stream Color Space accepts HDR mode from Server, but NVIDIA AI-HDR will be disabled (which is fine as we already have native HDR)
-        m_VideoContext->VideoProcessorSetStreamColorSpace1(m_VideoProcessor.Get(), 0, frameFullRange ? DXGI_COLOR_SPACE_RGB_FULL_G2084_NONE_P2020 : DXGI_COLOR_SPACE_RGB_STUDIO_G2084_NONE_P2020);
-=======
         m_VideoContext->VideoProcessorSetStreamColorSpace1(m_VideoProcessor.Get(), 0, frameFullRange ? DXGI_COLOR_SPACE_RGB_FULL_G2084_NONE_P2020 : DXGI_COLOR_SPACE_RGB_STUDIO_G2084_NONE_P2020);
         m_VideoContext->VideoProcessorSetOutputColorSpace1(m_VideoProcessor.Get(), frameFullRange ? DXGI_COLOR_SPACE_RGB_FULL_G2084_NONE_P2020 : DXGI_COLOR_SPACE_RGB_STUDIO_G2084_NONE_P2020);
 
->>>>>>> 336c7ad8
         if(m_VideoEnhancement->isVendorNVIDIA()){
             // VSR from Nvidia does not work yet on HDR content (Observation by March 28th, 2024)
             // https://en.wikipedia.org/wiki/Video_Super_Resolution#:~:text=The%20feature%20supports%20input%20resolutions,likely%20added%20in%20the%20future
@@ -1838,58 +1663,33 @@
             m_AmfUpScaler->SetProperty(AMF_HQ_SCALER_SHARPNESS, 2.00);
             m_AmfUpScaler->Init(m_AmfUpScalerSurfaceFormat, m_DecoderParams.width, m_DecoderParams.height);
         }
-        if(m_AmfInitialized){
-            m_AmfFormatConverter->SetProperty(AMF_VIDEO_CONVERTER_USE_DECODER_HDR_METADATA, true);
-            m_AmfFormatConverter->SetProperty(AMF_VIDEO_CONVERTER_INPUT_TRANSFER_CHARACTERISTIC, AMF_COLOR_TRANSFER_CHARACTERISTIC_SMPTE2084);
-            m_AmfFormatConverter->SetProperty(AMF_VIDEO_CONVERTER_INPUT_COLOR_PRIMARIES, AMF_COLOR_PRIMARIES_BT2020);
-            m_AmfFormatConverter->SetProperty(AMF_VIDEO_CONVERTER_INPUT_COLOR_RANGE, frameFullRange ? AMF_COLOR_RANGE_FULL : AMF_COLOR_RANGE_STUDIO);
-            m_AmfFormatConverter->Init(amf::AMF_SURFACE_P010, m_DecoderParams.width, m_DecoderParams.height);
-        }
         break;
 
     default:
-<<<<<<< HEAD
-        // This Stream Color Space is SDR, which enable the use of NVIDIA AI-HDR (Moonlight's HDR needs to be enabled)
-        // I don't know why, it is gray when HDR is on on Moonlight while using DXGI_FORMAT_R10G10B10A2_UNORM for the SwapChain,
-        // the fix is to force using DXGI_FORMAT_R8G8B8A8_UNORM which seems somehow not impacting the color rendering
-        m_VideoContext->VideoProcessorSetStreamColorSpace1(m_VideoProcessor.Get(), 0, frameFullRange ? DXGI_COLOR_SPACE_YCBCR_FULL_G22_LEFT_P709 : DXGI_COLOR_SPACE_YCBCR_STUDIO_G22_LEFT_P709);
-=======
         m_VideoContext->VideoProcessorSetStreamColorSpace1(m_VideoProcessor.Get(), 0, frameFullRange ? DXGI_COLOR_SPACE_RGB_FULL_G22_NONE_P709 : DXGI_COLOR_SPACE_RGB_STUDIO_G22_NONE_P709);
         m_VideoContext->VideoProcessorSetOutputColorSpace1(m_VideoProcessor.Get(), frameFullRange ? DXGI_COLOR_SPACE_RGB_FULL_G22_NONE_P709 : DXGI_COLOR_SPACE_RGB_STUDIO_G22_NONE_P709);
 
->>>>>>> 336c7ad8
         if(m_VideoEnhancement->isVendorNVIDIA()){
             // Always enable NVIDIA VSR for SDR content
             enableNvidiaVideoSuperResolution();
         }
         if(m_AmfInitialized){
-<<<<<<< HEAD
-            m_AmfFormatConverter->SetProperty(AMF_VIDEO_CONVERTER_USE_DECODER_HDR_METADATA, false);
-            m_AmfFormatConverter->SetProperty(AMF_VIDEO_CONVERTER_INPUT_TRANSFER_CHARACTERISTIC, AMF_COLOR_TRANSFER_CHARACTERISTIC_UNDEFINED);
-            m_AmfFormatConverter->SetProperty(AMF_VIDEO_CONVERTER_INPUT_COLOR_PRIMARIES, AMF_COLOR_PRIMARIES_UNDEFINED);
-            m_AmfFormatConverter->SetProperty(AMF_VIDEO_CONVERTER_INPUT_COLOR_RANGE, AMF_COLOR_RANGE_UNDEFINED);
-            m_AmfFormatConverter->Init(amf::AMF_SURFACE_P010, m_DecoderParams.width, m_DecoderParams.height);
-=======
             // Enable Sharpness for Non-HDR source (host)
             m_AmfUpScaler->Flush();
             m_AmfUpScaler->Terminate();
             m_AmfUpScaler->SetProperty(AMF_HQ_SCALER_SHARPNESS, m_AmfUpScalerSharpness ? 0.30 : 2.00);
             m_AmfUpScaler->Init(m_AmfUpScalerSurfaceFormat, m_DecoderParams.width, m_DecoderParams.height);
->>>>>>> 336c7ad8
         }
     }
 }
 
 void D3D11VARenderer::renderVideo(AVFrame* frame)
 {
-<<<<<<< HEAD
-=======
     // Bind video rendering vertex buffer
     UINT stride = sizeof(VERTEX);
     UINT offset = 0;
     m_DeviceContext->IASetVertexBuffers(0, 1, m_VideoVertexBuffer.GetAddressOf(), &stride, &offset);
 
->>>>>>> 336c7ad8
     D3D11_BOX srcBox;
     srcBox.left = 0;
     srcBox.top = 0;
@@ -1897,60 +1697,6 @@
     srcBox.bottom = m_DecoderParams.height;
     srcBox.front = 0;
     srcBox.back = 1;
-<<<<<<< HEAD
-
-    if(m_VideoEnhancement->isVideoEnhancementEnabled()){
-
-        // Setup for AMD AMF
-        if(m_AmfInitialized){
-            // Copy this frame (minus alignment padding) into a temporary video texture
-            m_DeviceContext->CopySubresourceRegion(m_FrameTexture.Get(), 0, 0, 0, 0, (ID3D11Resource*)frame->data[0], (int)(intptr_t)frame->data[1], &srcBox);
-            m_AmfContext->CreateSurfaceFromDX11Native(m_FrameTexture.Get(), &m_AmfInputSurface, nullptr);
-
-            amf::AMFDataPtr m_AmfData(m_AmfInputSurface);
-
-            // Denoisier => Reduce deblocking artifacts due to compressed streamed content
-            m_AmfDenoiser->SubmitInput(m_AmfData);
-            m_AmfDenoiser->QueryOutput(&m_AmfData);
-            m_AmfDenoiser->Flush();
-
-            // Format converter => To provide best color rendering
-            m_AmfFormatConverter->SubmitInput(m_AmfData);
-            m_AmfFormatConverter->QueryOutput(&m_AmfData);
-            m_AmfFormatConverter->Flush();
-
-            // Up Scaling => To a higher resolution than the application window to give more surface to the VSR to generate details and thus picture clarity
-            m_AmfUpScaler->SubmitInput(m_AmfData);
-            m_AmfUpScaler->QueryOutput(&m_AmfData);
-            m_AmfUpScaler->Flush();
-
-            // We don't need to scale down if the pixel ratio is already 1:1
-            if(m_ScaleUp != 1){
-                // Down Scaling => To avoid a blur effect if relying on VideoProcessor, this method provides clear pixel rendering
-                m_AmfDownScaler->SubmitInput(m_AmfData);
-                m_AmfDownScaler->QueryOutput(&m_AmfData);
-                m_AmfDownScaler->Flush();
-            }
-
-            amf::AMFSurfacePtr amfOutputSurface(m_AmfData);
-            m_DeviceContext->CopyResource(m_VideoTexture.Get(), (ID3D11Texture2D*)amfOutputSurface->GetPlaneAt(0)->GetNative());
-        } else {
-            // Copy this frame (minus alignment padding) into a temporary video texture
-            m_DeviceContext->CopySubresourceRegion(m_VideoTexture.Get(), 0, 0, 0, 0, (ID3D11Resource*)frame->data[0], (int)(intptr_t)frame->data[1], &srcBox);
-        }
-
-    } else {
-
-        // Bind video rendering vertex buffer
-        UINT stride = sizeof(VERTEX);
-        UINT offset = 0;
-        m_DeviceContext->IASetVertexBuffers(0, 1, m_VideoVertexBuffer.GetAddressOf(), &stride, &offset);
-        // Copy this frame (minus alignment padding) into a temporary video texture
-        m_DeviceContext->CopySubresourceRegion(m_VideoTexture.Get(), 0, 0, 0, 0, (ID3D11Resource*)frame->data[0], (int)(intptr_t)frame->data[1], &srcBox);
-
-    }
-=======
->>>>>>> 336c7ad8
 
     if(m_AmfInitialized){
         // AMD (RX 7000+)
@@ -2090,64 +1836,6 @@
     D3D11_VIDEO_PROCESSOR_OUTPUT_VIEW_DESC outputViewDesc;
     D3D11_VIDEO_PROCESSOR_INPUT_VIEW_DESC inputViewDesc;
 
-<<<<<<< HEAD
-    m_VideoContext->VideoProcessorSetStreamOutputRate(m_VideoProcessor.Get(), 0, D3D11_VIDEO_PROCESSOR_OUTPUT_RATE_NORMAL, false, 0);
-
-    // Set Background color
-    D3D11_VIDEO_COLOR bgColor;
-    bgColor.RGBA = { 0, 0, 0, 1 }; // black color
-    m_VideoContext->VideoProcessorSetOutputBackgroundColor(m_VideoProcessor.Get(), false, &bgColor);
-
-    ZeroMemory(&outputViewDesc, sizeof(outputViewDesc));
-    outputViewDesc.ViewDimension = D3D11_VPOV_DIMENSION_TEXTURE2D;
-    outputViewDesc.Texture2D.MipSlice = 0;
-
-    hr = m_VideoDevice->CreateVideoProcessorOutputView(
-        m_BackBufferResource.Get(),
-        m_VideoProcessorEnumerator.Get(),
-        &outputViewDesc,
-        (ID3D11VideoProcessorOutputView**)&m_OutputView);
-    if (FAILED(hr))
-        return false;
-
-    ZeroMemory(&inputViewDesc, sizeof(inputViewDesc));
-    inputViewDesc.FourCC = 0;
-    inputViewDesc.ViewDimension = D3D11_VPIV_DIMENSION_TEXTURE2D;
-    inputViewDesc.Texture2D.MipSlice = 0;
-    inputViewDesc.Texture2D.ArraySlice = 0;
-
-    hr = m_VideoDevice->CreateVideoProcessorInputView(
-        m_VideoTexture.Get(), m_VideoProcessorEnumerator.Get(), &inputViewDesc, (ID3D11VideoProcessorInputView**)&m_InputView);
-    if (FAILED(hr))
-        return false;
-
-    RECT dstRect = { 0 };
-    dstRect.right = m_DisplayWidth;
-    dstRect.bottom = m_DisplayHeight;
-    if(m_VideoEnhancement->isVideoEnhancementEnabled()){
-        dstRect.right = m_OutputTexture.width;
-        dstRect.bottom = m_OutputTexture.height;
-
-        // Scale the source to the destination surface while keeping the same ratio
-        float ratioWidth = static_cast<float>(m_DisplayWidth) / static_cast<float>(m_DecoderParams.width);
-        float ratioHeight = static_cast<float>(m_DisplayHeight) / static_cast<float>(m_DecoderParams.height);
-        // When VSR for NVIDIA is in use in Window mode, it may bug (black screen) the rendering while streatching bigger the window
-        if(ratioHeight < ratioWidth){
-            // Adjust the Width
-            long width = static_cast<long>(std::floor(m_DecoderParams.width * ratioHeight));
-            dstRect.left = static_cast<long>(std::floor(  abs(m_DisplayWidth - width) / 2  ));
-            dstRect.right = dstRect.left + width;
-        } else if(ratioWidth < ratioHeight) {
-            // Adjust the Height
-            long height = static_cast<long>(std::floor(m_DecoderParams.height * ratioWidth));
-            dstRect.top = static_cast<long>(std::floor(  abs(m_DisplayHeight - height) / 2  ));
-            dstRect.bottom = dstRect.top + height;
-        }
-    }
-    m_VideoContext->VideoProcessorSetStreamDestRect(m_VideoProcessor.Get(), 0, true, &dstRect);
-
-    m_VideoContext->VideoProcessorSetStreamFrameFormat(m_VideoProcessor.Get(), 0, D3D11_VIDEO_FRAME_FORMAT_PROGRESSIVE);
-=======
     // INPUT setting
     D3D11_VIDEO_PROCESSOR_INPUT_VIEW_DESC inputViewDesc;
 
@@ -2213,6 +1901,7 @@
     } else {
         m_VideoContext->VideoProcessorSetOutputColorSpace1(m_VideoProcessor.Get(), DXGI_COLOR_SPACE_RGB_STUDIO_G22_NONE_P709);
     }
+    m_VideoContext->VideoProcessorSetStreamDestRect(m_VideoProcessor.Get(), 0, true, &dstRect);
 
     // The section is a customization per vendor to slightly enhance (non-AI methods) the frame appearance.
     // It does work in addition to AI-enhancement for better result.
@@ -2233,7 +1922,6 @@
         if (m_VideoProcessorCapabilities.FilterCaps & D3D11_VIDEO_PROCESSOR_FILTER_EDGE_ENHANCEMENT)
             m_VideoContext->VideoProcessorSetStreamFilter(m_VideoProcessor.Get(), 0, D3D11_VIDEO_PROCESSOR_FILTER_EDGE_ENHANCEMENT, true, 20); // (0 / 0 / 100)
     }
->>>>>>> 336c7ad8
 
     ZeroMemory(&m_StreamData, sizeof(m_StreamData));
     m_StreamData.Enable = true;
@@ -2248,41 +1936,6 @@
     m_StreamData.ppFutureSurfacesRight = nullptr;
     m_StreamData.pInputSurfaceRight = nullptr;
 
-<<<<<<< HEAD
-    // Set OutPut ColorSpace
-    if(m_DecoderParams.videoFormat & VIDEO_FORMAT_MASK_10BIT){
-        m_VideoContext->VideoProcessorSetOutputColorSpace1(m_VideoProcessor.Get(), DXGI_COLOR_SPACE_RGB_FULL_G2084_NONE_P2020);
-    } else {
-        m_VideoContext->VideoProcessorSetOutputColorSpace1(m_VideoProcessor.Get(), DXGI_COLOR_SPACE_RGB_FULL_G22_NONE_P709);
-    }
-
-    // The section is a customization per vendor to slightly enhance (non-AI methods) the frame appearance.
-    // It does work in addition to AI-enhancement for better result.
-    if(m_VideoEnhancement->isVendorAMD()){
-        // AMD has its own filters
-    } else if(m_VideoEnhancement->isVendorIntel()){
-        // Reduce blocking artifacts
-        if (m_VideoProcessorCapabilities.FilterCaps & D3D11_VIDEO_PROCESSOR_FILTER_NOISE_REDUCTION)
-            m_VideoContext->VideoProcessorSetStreamFilter(m_VideoProcessor.Get(), 0, D3D11_VIDEO_PROCESSOR_FILTER_NOISE_REDUCTION, true, 30); // (0 / 0 / 100)
-        // Sharpen sligthly the picture to enhance details
-        if (m_VideoProcessorCapabilities.FilterCaps & D3D11_VIDEO_PROCESSOR_FILTER_EDGE_ENHANCEMENT)
-            m_VideoContext->VideoProcessorSetStreamFilter(m_VideoProcessor.Get(), 0, D3D11_VIDEO_PROCESSOR_FILTER_EDGE_ENHANCEMENT, true, 30); // (0 / 0 / 100)
-
-    } else if(m_VideoEnhancement->isVendorNVIDIA()){
-        // Reduce blocking artifacts
-        if (m_VideoProcessorCapabilities.FilterCaps & D3D11_VIDEO_PROCESSOR_FILTER_NOISE_REDUCTION)
-            m_VideoContext->VideoProcessorSetStreamFilter(m_VideoProcessor.Get(), 0, D3D11_VIDEO_PROCESSOR_FILTER_NOISE_REDUCTION, true, 30); // (0 / 0 / 100)
-        // Sharpen sligthly the picture to enhance details
-        if (m_VideoProcessorCapabilities.FilterCaps & D3D11_VIDEO_PROCESSOR_FILTER_EDGE_ENHANCEMENT)
-            m_VideoContext->VideoProcessorSetStreamFilter(m_VideoProcessor.Get(), 0, D3D11_VIDEO_PROCESSOR_FILTER_EDGE_ENHANCEMENT, true, 30); // (0 / 0 / 100)
-
-    }
-
-    // Default on SDR, it will switch to HDR automatically at the 1st frame received if the Stream source has HDR active.
-    m_VideoContext->VideoProcessorSetStreamColorSpace1(m_VideoProcessor.Get(), 0, DXGI_COLOR_SPACE_YCBCR_STUDIO_G22_LEFT_P709);
-
-=======
->>>>>>> 336c7ad8
     return true;
 }
 
@@ -2573,17 +2226,10 @@
         }
 
         const D3D11_INPUT_ELEMENT_DESC vertexDesc[] =
-<<<<<<< HEAD
-        {
-            { "POSITION", 0, DXGI_FORMAT_R32G32_FLOAT, 0, 0, D3D11_INPUT_PER_VERTEX_DATA, 0 },
-            { "TEXCOORD", 0, DXGI_FORMAT_R32G32_FLOAT, 0, 8, D3D11_INPUT_PER_VERTEX_DATA, 0 },
-        };
-=======
             {
              { "POSITION", 0, DXGI_FORMAT_R32G32_FLOAT, 0, 0, D3D11_INPUT_PER_VERTEX_DATA, 0 },
              { "TEXCOORD", 0, DXGI_FORMAT_R32G32_FLOAT, 0, 8, D3D11_INPUT_PER_VERTEX_DATA, 0 },
              };
->>>>>>> 336c7ad8
         ComPtr<ID3D11InputLayout> inputLayout;
         hr = m_Device->CreateInputLayout(vertexDesc, ARRAYSIZE(vertexDesc), vertexShaderBytecode.constData(), vertexShaderBytecode.length(), inputLayout.GetAddressOf());
         if (SUCCEEDED(hr)) {
@@ -2682,10 +2328,6 @@
         }
 
         hr = m_Device->CreateRenderTargetView(m_BackBufferResource.Get(), nullptr, &m_RenderTargetView);
-<<<<<<< HEAD
-        // m_BackBufferResource is still needed in createVideoProcessor(), therefore will be released later
-=======
->>>>>>> 336c7ad8
         if (FAILED(hr)) {
             SDL_LogError(SDL_LOG_CATEGORY_APPLICATION,
                          "ID3D11Device::CreateRenderTargetView() failed: %x",
@@ -2865,14 +2507,6 @@
     D3D11_TEXTURE2D_DESC texDesc = {};
 
     // Size of the output texture
-<<<<<<< HEAD
-    texDesc.Width = m_DecoderParams.width;
-    texDesc.Height = m_DecoderParams.height;
-    if(m_VideoEnhancement->isVideoEnhancementEnabled() && m_AmfInitialized){
-        texDesc.Width = m_OutputTexture.width;
-        texDesc.Height = m_OutputTexture.height;
-    }
-=======
     if(m_VideoEnhancement->isVideoEnhancementEnabled()){
         texDesc.Width = m_DisplayWidth;
         texDesc.Height = m_DisplayHeight;
@@ -2881,7 +2515,6 @@
         texDesc.Height = m_DecoderParams.height;
     }
 
->>>>>>> 336c7ad8
     texDesc.MipLevels = 1;
     texDesc.ArraySize = 1;
     if(m_VideoEnhancement->isVideoEnhancementEnabled() && m_AmfInitialized){
@@ -2903,13 +2536,6 @@
         texDesc.MiscFlags |= D3D11_RESOURCE_MISC_SHARED;
     }
 
-<<<<<<< HEAD
-    if(m_AmfInitialized){
-        texDesc.MiscFlags |= D3D11_RESOURCE_MISC_SHARED;
-    }
-
-=======
->>>>>>> 336c7ad8
     hr = m_Device->CreateTexture2D(&texDesc, nullptr, m_VideoTexture.GetAddressOf());
     if (FAILED(hr)) {
         SDL_LogError(SDL_LOG_CATEGORY_APPLICATION,
@@ -2946,15 +2572,6 @@
     return true;
 }
 
-<<<<<<< HEAD
-bool D3D11VARenderer::setupFrameTexture()
-{
-    // Texture description
-    D3D11_TEXTURE2D_DESC texDesc = {};
-    // Same size as the input Frame
-    texDesc.Width = m_DecoderParams.width;
-    texDesc.Height = m_DecoderParams.height;
-=======
 /**
  * \brief Set the Texture used by the Video Processor
  *
@@ -2975,26 +2592,12 @@
         texDesc.Width = m_DecoderParams.width;
         texDesc.Height = m_DecoderParams.height;
     }
->>>>>>> 336c7ad8
     texDesc.MipLevels = 1;
     texDesc.ArraySize = 1;
     texDesc.Format = (m_DecoderParams.videoFormat & VIDEO_FORMAT_MASK_10BIT) ? DXGI_FORMAT_P010 : DXGI_FORMAT_NV12;
     texDesc.SampleDesc.Quality = 0;
     texDesc.SampleDesc.Count = 1;
     texDesc.Usage = D3D11_USAGE_DEFAULT;
-<<<<<<< HEAD
-    texDesc.BindFlags = D3D11_BIND_SHADER_RESOURCE;
-    // The flag D3D11_BIND_RENDER_TARGET is needed to enable the use of GPU enhancement
-    if(m_VideoEnhancement->isVideoEnhancementEnabled()){
-        texDesc.BindFlags |= D3D11_BIND_RENDER_TARGET;
-    }
-    texDesc.CPUAccessFlags = 0;
-    texDesc.MiscFlags = 0;
-
-    HRESULT hr = m_Device->CreateTexture2D(&texDesc, nullptr, m_FrameTexture.GetAddressOf());
-    if (FAILED(hr)) {
-        // Handle error
-=======
     texDesc.BindFlags = D3D11_BIND_SHADER_RESOURCE | D3D11_BIND_RENDER_TARGET;
     texDesc.CPUAccessFlags = 0;
     texDesc.MiscFlags = 0;
@@ -3007,7 +2610,6 @@
         SDL_LogError(SDL_LOG_CATEGORY_APPLICATION,
                      "ID3D11Device::CreateTexture2D() failed: %x",
                      hr);
->>>>>>> 336c7ad8
         return false;
     }
 
