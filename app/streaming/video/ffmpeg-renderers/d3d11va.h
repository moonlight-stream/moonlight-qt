--- conflicted
+++ resolved
@@ -28,11 +28,8 @@
     virtual int getRendererAttributes() override;
     virtual int getDecoderCapabilities() override;
     virtual bool needsTestFrame() override;
-<<<<<<< HEAD
     virtual void setHdrMode(bool enabled) override;
-=======
     virtual InitFailureReason getInitFailureReason() override;
->>>>>>> 8a87a099
 
 private:
     static void lockContext(void* lock_ctx);
@@ -59,8 +56,8 @@
     bool createDeviceByAdapterIndex(int adapterIndex, bool* adapterNotFound = nullptr);
 
     int m_DecoderSelectionPass;
+    int m_DevicesWithCodecSupport;
     int m_DevicesWithFL11Support;
-    int m_DevicesWithCodecSupport;
 
     int m_AdapterIndex = 0;
     int m_OutputIndex = 0;
