--- conflicted
+++ resolved
@@ -37,15 +37,6 @@
     void bindColorConversion(AVFrame* frame);
     void prepareVideoProcessorStream(AVFrame* frame);
     void renderVideo(AVFrame* frame);
-<<<<<<< HEAD
-    bool createVideoProcessor(bool reset = false);
-    void enableAMDVideoSuperResolution(bool activate = true);
-    void enableIntelVideoSuperResolution(bool activate = true);
-    void enableNvidiaVideoSuperResolution(bool activate = true);
-    void enableAMDHDR(bool activate = true);
-    void enableIntelHDR(bool activate = true);
-    void enableNvidiaHDR(bool activate = true);
-=======
     bool createVideoProcessor();
     bool initializeVideoProcessor();
     bool enableAMDVideoSuperResolution(bool activate = true, bool logInfo = true);
@@ -54,7 +45,6 @@
     bool enableAMDHDR(bool activate = true, bool logInfo = true);
     bool enableIntelHDR(bool activate = true, bool logInfo = true);
     bool enableNvidiaHDR(bool activate = true, bool logInfo = true);
->>>>>>> 0957d50e
     bool checkDecoderSupport(IDXGIAdapter* adapter);
     int getAdapterIndexByEnhancementCapabilities();
     bool createDeviceByAdapterIndex(int adapterIndex, bool* adapterNotFound = nullptr);
@@ -74,13 +64,8 @@
 
     ID3D11VideoDevice* m_VideoDevice;
     ID3D11VideoContext2* m_VideoContext;
-<<<<<<< HEAD
-    CComPtr<ID3D11VideoProcessor> m_VideoProcessor;
-    CComPtr<ID3D11VideoProcessorEnumerator> m_VideoProcessorEnumerator;
-=======
     Microsoft::WRL::ComPtr<ID3D11VideoProcessor> m_VideoProcessor;
     Microsoft::WRL::ComPtr<ID3D11VideoProcessorEnumerator> m_VideoProcessorEnumerator;
->>>>>>> 0957d50e
     D3D11_VIDEO_PROCESSOR_OUTPUT_VIEW_DESC m_OutputViewDesc;
     D3D11_VIDEO_PROCESSOR_INPUT_VIEW_DESC m_InputViewDesc;
     D3D11_VIDEO_PROCESSOR_STREAM m_StreamData;
@@ -88,16 +73,9 @@
     Microsoft::WRL::ComPtr<ID3D11VideoProcessorInputView> m_InputView;
     ID3D11Resource* m_BackBufferResource;
     VideoEnhancement* m_VideoEnhancement;
-<<<<<<< HEAD
-    bool m_IsHDRenabled = false;
-
-    // Variable unused, but keep it as reference for debugging purpose
-    DXGI_COLOR_SPACE_TYPE ColorSpaces[26] = {
-=======
 
     // Variable unused, but keep it as reference for debugging purpose
     DXGI_COLOR_SPACE_TYPE m_ColorSpaces[26] = {
->>>>>>> 0957d50e
         DXGI_COLOR_SPACE_RGB_FULL_G22_NONE_P709,           // 0  -       A
         DXGI_COLOR_SPACE_RGB_FULL_G10_NONE_P709,           // 1  -       A
         DXGI_COLOR_SPACE_RGB_STUDIO_G22_NONE_P709,         // 2  - I   * A
@@ -126,26 +104,6 @@
         DXGI_COLOR_SPACE_CUSTOM,                           // 25
     };
 
-<<<<<<< HEAD
-    DXGI_COLOR_SPACE_TYPE m_StreamColorSpace = ColorSpaces[8]; // SDR-Only (HDR is 14)
-    DXGI_COLOR_SPACE_TYPE m_OutputColorSpace = ColorSpaces[12]; // SDR & HDR
-
-    // [TODO] Remove the timer feature once the bug with VideoProcessorSetStreamColorSpace1 is fixed
-    bool setStreamColorSpace = true;
-    long startTime;
-    long nextTime;
-    int streamIndex = 0;
-    int increment = 100;
-    DXGI_COLOR_SPACE_TYPE StreamColorSpacesFixHDR[2] = {
-        DXGI_COLOR_SPACE_YCBCR_STUDIO_G2084_LEFT_P2020,    // 13
-        DXGI_COLOR_SPACE_RGB_STUDIO_G2084_NONE_P2020,      // 14
-    };
-    DXGI_COLOR_SPACE_TYPE StreamColorSpacesFixSDR[2] = {
-        DXGI_COLOR_SPACE_YCBCR_FULL_G22_LEFT_P709,         // 9
-        DXGI_COLOR_SPACE_YCBCR_STUDIO_G22_LEFT_P709,       // 8
-    };
-=======
->>>>>>> 0957d50e
     ID3D11ShaderResourceView* m_VideoTextureResourceView;
 
     DECODER_PARAMETERS m_DecoderParams;
