--- conflicted
+++ resolved
@@ -37,11 +37,7 @@
     bool setupRenderingResources();
     bool setupAmfTexture();
     bool setupVideoTexture();
-<<<<<<< HEAD
-    bool setupFrameTexture();
-=======
     bool setupEnhancedTexture();
->>>>>>> 336c7ad8
     void renderOverlay(Overlay::OverlayType type);
     void bindColorConversion(AVFrame* frame);
     void prepareEnhancedOutput(AVFrame* frame);
@@ -80,41 +76,7 @@
     ComPtr<ID3D11VideoProcessorInputView> m_InputView;
     ComPtr<ID3D11Resource> m_BackBufferResource;
     VideoEnhancement* m_VideoEnhancement;
-<<<<<<< HEAD
-    bool m_AutoSTreamSuperResolution = false;
-
-    // Variable unused, but keep it as reference for debugging purpose
-    DXGI_COLOR_SPACE_TYPE m_ColorSpaces[26] = {
-        DXGI_COLOR_SPACE_RGB_FULL_G22_NONE_P709,           // 0  -       A
-        DXGI_COLOR_SPACE_RGB_FULL_G10_NONE_P709,           // 1  -       A
-        DXGI_COLOR_SPACE_RGB_STUDIO_G22_NONE_P709,         // 2  - I   * A
-        DXGI_COLOR_SPACE_RGB_STUDIO_G22_NONE_P2020,        // 3  -    I*
-        DXGI_COLOR_SPACE_RESERVED,                         // 4
-        DXGI_COLOR_SPACE_YCBCR_FULL_G22_NONE_P709_X601,    // 5  -  O    A
-        DXGI_COLOR_SPACE_YCBCR_STUDIO_G22_LEFT_P601,       // 6  - I     A
-        DXGI_COLOR_SPACE_YCBCR_FULL_G22_LEFT_P601,         // 7  -  O    A
-        DXGI_COLOR_SPACE_YCBCR_STUDIO_G22_LEFT_P709,       // 8  - I     A
-        DXGI_COLOR_SPACE_YCBCR_FULL_G22_LEFT_P709,         // 9  -       A
-        DXGI_COLOR_SPACE_YCBCR_STUDIO_G22_LEFT_P2020,      // 10 -    I
-        DXGI_COLOR_SPACE_YCBCR_FULL_G22_LEFT_P2020,        // 11 -  O
-        DXGI_COLOR_SPACE_RGB_FULL_G2084_NONE_P2020,        // 12 -  O  O
-        DXGI_COLOR_SPACE_YCBCR_STUDIO_G2084_LEFT_P2020,    // 13 -    I
-        DXGI_COLOR_SPACE_RGB_STUDIO_G2084_NONE_P2020,      // 14 - I  I*
-        DXGI_COLOR_SPACE_YCBCR_STUDIO_G22_TOPLEFT_P2020,   // 15 -    I
-        DXGI_COLOR_SPACE_YCBCR_STUDIO_G2084_TOPLEFT_P2020, // 16 -    I
-        DXGI_COLOR_SPACE_RGB_FULL_G22_NONE_P2020,          // 17 - I  I*
-        DXGI_COLOR_SPACE_YCBCR_STUDIO_GHLG_TOPLEFT_P2020,  // 18 -    I
-        DXGI_COLOR_SPACE_YCBCR_FULL_GHLG_TOPLEFT_P2020,    // 19 -    I
-        DXGI_COLOR_SPACE_RGB_STUDIO_G24_NONE_P709,         // 20 - I  I*
-        DXGI_COLOR_SPACE_RGB_STUDIO_G24_NONE_P2020,        // 21 -    I*
-        DXGI_COLOR_SPACE_YCBCR_STUDIO_G24_LEFT_P709,       // 22 -    I
-        DXGI_COLOR_SPACE_YCBCR_STUDIO_G24_LEFT_P2020,      // 23 - I  I
-        DXGI_COLOR_SPACE_YCBCR_STUDIO_G24_TOPLEFT_P2020,   // 24 -    I
-        DXGI_COLOR_SPACE_CUSTOM,                           // 25
-    };
-=======
     bool m_AutoStreamSuperResolution = false;
->>>>>>> 336c7ad8
 
     DECODER_PARAMETERS m_DecoderParams;
     int m_DisplayWidth;
@@ -130,14 +92,9 @@
     ComPtr<ID3D11PixelShader> m_VideoBt2020LimPixelShader;
     ComPtr<ID3D11Buffer> m_VideoVertexBuffer;
 
-<<<<<<< HEAD
-    ComPtr<ID3D11Texture2D> m_FrameTexture;
-    ComPtr<ID3D11Texture2D> m_VideoTexture;
-=======
     ComPtr<ID3D11Texture2D> m_AmfTexture;
     ComPtr<ID3D11Texture2D> m_VideoTexture;
     ComPtr<ID3D11Texture2D> m_EnhancedTexture;
->>>>>>> 336c7ad8
     ID3D11ShaderResourceView* m_VideoTextureResourceViews[2];
     float m_ScaleUp = 1;
     struct {
@@ -146,7 +103,6 @@
         int left;
         int top;
     } m_OutputTexture;
-
 
     struct {
         int width;
@@ -167,16 +123,6 @@
     amf::AMFContextPtr m_AmfContext;
     amf::AMFSurfacePtr m_AmfInputSurface;
     amf::AMFComponentPtr m_AmfDenoiser;
-<<<<<<< HEAD
-    amf::AMFComponentPtr m_AmfFormatConverter;
-    amf::AMFComponentPtr m_AmfUpScaler;
-    // amf::AMFComponentPtr does not work for m_AmfDownScaler, have to use raw pointer
-    amf::AMFComponent* m_AmfDownScaler;
-
-    bool m_AmfInitialized = false;
-
-};
-=======
     amf::AMFComponentPtr m_AmfFormatConverterYUVtoRGB;
     // amf::AMFComponentPtr does not work for m_AmfUpScaler, have to use raw pointer
     amf::AMFComponent* m_AmfUpScaler;
@@ -186,5 +132,4 @@
     bool m_AmfUpScalerSharpness = false;
     amf::AMF_SURFACE_FORMAT m_AmfUpScalerSurfaceFormat;
 
-};
->>>>>>> 336c7ad8
+};