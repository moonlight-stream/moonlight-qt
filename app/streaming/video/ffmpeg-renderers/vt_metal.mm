--- conflicted
+++ resolved
@@ -18,13 +18,11 @@
 #import <MetalFx/MetalFx.h>
 #import <MetalKit/MetalKit.h>
 
-<<<<<<< HEAD
 #include "streaming/video/videoenhancement.h"
-=======
+
 extern "C" {
     #include <libavutil/pixdesc.h>
 }
->>>>>>> 9186feca
 
 struct CscParams
 {
@@ -540,65 +538,6 @@
             return;
         }
 
-<<<<<<< HEAD
-        switch (CVPixelBufferGetPixelFormatType(pixBuf)) {
-          case kCVPixelFormatType_420YpCbCr8BiPlanarVideoRange:
-          case kCVPixelFormatType_444YpCbCr8BiPlanarVideoRange:
-          case kCVPixelFormatType_420YpCbCr8BiPlanarFullRange:
-          case kCVPixelFormatType_444YpCbCr8BiPlanarFullRange:
-          case kCVPixelFormatType_Lossless_420YpCbCr8BiPlanarVideoRange:
-          case kCVPixelFormatType_Lossless_420YpCbCr8BiPlanarFullRange:
-              m_LumaPixelFormart = MTLPixelFormatR8Unorm;
-              m_ChromaPixelFormart = MTLPixelFormatRG8Unorm;
-              break;
-          case kCVPixelFormatType_420YpCbCr10BiPlanarFullRange:
-          case kCVPixelFormatType_444YpCbCr10BiPlanarFullRange:
-          case kCVPixelFormatType_420YpCbCr10BiPlanarVideoRange:
-          case kCVPixelFormatType_444YpCbCr10BiPlanarVideoRange:
-              m_LumaPixelFormart = MTLPixelFormatR16Unorm;
-              m_ChromaPixelFormart = MTLPixelFormatRG16Unorm;
-              break;
-          default:
-              SDL_LogError(SDL_LOG_CATEGORY_APPLICATION,
-                           "Unknown pixel format: %x",
-                           CVPixelBufferGetPixelFormatType(pixBuf));
-              return;
-        }
-
-        CVReturn err;
-
-        err = CVMetalTextureCacheCreateTextureFromImage(kCFAllocatorDefault,
-                                                                 m_TextureCache,
-                                                                 pixBuf,
-                                                                 nullptr,
-                                                                 m_LumaPixelFormart,
-                                                                 CVPixelBufferGetWidthOfPlane(pixBuf, 0),
-                                                                 CVPixelBufferGetHeightOfPlane(pixBuf, 0),
-                                                                 0,
-                                                                 &m_cvLumaTexture);
-        if (err != kCVReturnSuccess) {
-            SDL_LogError(SDL_LOG_CATEGORY_APPLICATION,
-                         "CVMetalTextureCacheCreateTextureFromImage() failed: %d",
-                         err);
-            return;
-        }
-        m_LumaTexture = CVMetalTextureGetTexture(m_cvLumaTexture);
-
-        err = CVMetalTextureCacheCreateTextureFromImage(kCFAllocatorDefault,
-                                                                 m_TextureCache,
-                                                                 pixBuf,
-                                                                 nullptr,
-                                                                 m_ChromaPixelFormart,
-                                                                 CVPixelBufferGetWidthOfPlane(pixBuf, 1),
-                                                                 CVPixelBufferGetHeightOfPlane(pixBuf, 1),
-                                                                 1,
-                                                                 &m_cvChromaTexture);
-        if (err != kCVReturnSuccess) {
-            SDL_LogError(SDL_LOG_CATEGORY_APPLICATION,
-                         "CVMetalTextureCacheCreateTextureFromImage() failed: %d",
-                         err);
-            return;
-=======
         std::array<CVMetalTextureRef, MAX_VIDEO_PLANES> cvMetalTextures;
         size_t planes = getFramePlaneCount(frame);
         SDL_assert(planes <= MAX_VIDEO_PLANES);
@@ -608,45 +547,68 @@
 
             // Create Metal textures for the planes of the CVPixelBuffer
             for (size_t i = 0; i < planes; i++) {
-                MTLPixelFormat fmt;
 
                 switch (CVPixelBufferGetPixelFormatType(pixBuf)) {
-                case kCVPixelFormatType_420YpCbCr8BiPlanarVideoRange:
-                case kCVPixelFormatType_444YpCbCr8BiPlanarVideoRange:
-                case kCVPixelFormatType_420YpCbCr8BiPlanarFullRange:
-                case kCVPixelFormatType_444YpCbCr8BiPlanarFullRange:
-                    fmt = (i == 0) ? MTLPixelFormatR8Unorm : MTLPixelFormatRG8Unorm;
-                    break;
-
-                case kCVPixelFormatType_420YpCbCr10BiPlanarFullRange:
-                case kCVPixelFormatType_444YpCbCr10BiPlanarFullRange:
-                case kCVPixelFormatType_420YpCbCr10BiPlanarVideoRange:
-                case kCVPixelFormatType_444YpCbCr10BiPlanarVideoRange:
-                    fmt = (i == 0) ? MTLPixelFormatR16Unorm : MTLPixelFormatRG16Unorm;
-                    break;
-
-                default:
-                    SDL_LogError(SDL_LOG_CATEGORY_APPLICATION,
-                                 "Unknown pixel format: %x",
-                                 CVPixelBufferGetPixelFormatType(pixBuf));
-                    return;
+                  case kCVPixelFormatType_420YpCbCr8BiPlanarVideoRange:
+                  case kCVPixelFormatType_444YpCbCr8BiPlanarVideoRange:
+                  case kCVPixelFormatType_420YpCbCr8BiPlanarFullRange:
+                  case kCVPixelFormatType_444YpCbCr8BiPlanarFullRange:
+                  case kCVPixelFormatType_Lossless_420YpCbCr8BiPlanarVideoRange:
+                  case kCVPixelFormatType_Lossless_420YpCbCr8BiPlanarFullRange:
+                      m_LumaPixelFormart = MTLPixelFormatR8Unorm;
+                      m_ChromaPixelFormart = MTLPixelFormatRG8Unorm;
+                      break;
+                  case kCVPixelFormatType_420YpCbCr10BiPlanarFullRange:
+                  case kCVPixelFormatType_444YpCbCr10BiPlanarFullRange:
+                  case kCVPixelFormatType_420YpCbCr10BiPlanarVideoRange:
+                  case kCVPixelFormatType_444YpCbCr10BiPlanarVideoRange:
+                      m_LumaPixelFormart = MTLPixelFormatR16Unorm;
+                      m_ChromaPixelFormart = MTLPixelFormatRG16Unorm;
+                      break;
+                  default:
+                      SDL_LogError(SDL_LOG_CATEGORY_APPLICATION,
+                                   "Unknown pixel format: %x",
+                                   CVPixelBufferGetPixelFormatType(pixBuf));
+                      return;
                 }
 
-                CVReturn err = CVMetalTextureCacheCreateTextureFromImage(kCFAllocatorDefault, m_TextureCache, pixBuf, nullptr, fmt,
-                                                                         CVPixelBufferGetWidthOfPlane(pixBuf, i),
-                                                                         CVPixelBufferGetHeightOfPlane(pixBuf, i),
-                                                                         i,
-                                                                         &cvMetalTextures[i]);
+                CVReturn err;
+
+                err = CVMetalTextureCacheCreateTextureFromImage(kCFAllocatorDefault,
+                                                                         m_TextureCache,
+                                                                         pixBuf,
+                                                                         nullptr,
+                                                                         m_LumaPixelFormart,
+                                                                         CVPixelBufferGetWidthOfPlane(pixBuf, 0),
+                                                                         CVPixelBufferGetHeightOfPlane(pixBuf, 0),
+                                                                         0,
+                                                                         &m_cvLumaTexture);
                 if (err != kCVReturnSuccess) {
                     SDL_LogError(SDL_LOG_CATEGORY_APPLICATION,
                                  "CVMetalTextureCacheCreateTextureFromImage() failed: %d",
                                  err);
                     return;
                 }
-            }
->>>>>>> 9186feca
-        }
-        m_ChromaTexture = CVMetalTextureGetTexture(m_cvChromaTexture);
+                m_LumaTexture = CVMetalTextureGetTexture(m_cvLumaTexture);
+
+                err = CVMetalTextureCacheCreateTextureFromImage(kCFAllocatorDefault,
+                                                                         m_TextureCache,
+                                                                         pixBuf,
+                                                                         nullptr,
+                                                                         m_ChromaPixelFormart,
+                                                                         CVPixelBufferGetWidthOfPlane(pixBuf, 1),
+                                                                         CVPixelBufferGetHeightOfPlane(pixBuf, 1),
+                                                                         1,
+                                                                         &m_cvChromaTexture);
+                if (err != kCVReturnSuccess) {
+                    SDL_LogError(SDL_LOG_CATEGORY_APPLICATION,
+                                 "CVMetalTextureCacheCreateTextureFromImage() failed: %d",
+                                 err);
+                    return;
+                }
+                m_ChromaTexture = CVMetalTextureGetTexture(m_cvChromaTexture);
+            }
+        }
 
         // Prepare a render pass to render into the next drawable
         MTLRenderPassDescriptor *renderPassDescriptor = [MTLRenderPassDescriptor renderPassDescriptor];
@@ -711,33 +673,20 @@
 
         // Bind textures and buffers then draw the video region
         [renderEncoder setRenderPipelineState:m_VideoPipelineState];
-<<<<<<< HEAD
-
-        if(m_VideoEnhancement->isVideoEnhancementEnabled()){
-            // Use scaled textures
-            [renderEncoder setFragmentTexture:m_LumaUpscaledTexture atIndex:0];
-            [renderEncoder setFragmentTexture:m_ChromaUpscaledTexture atIndex:1];
-        } else {
-            [renderEncoder setFragmentTexture:m_LumaTexture atIndex:0];
-            [renderEncoder setFragmentTexture:m_ChromaTexture atIndex:1];
-        }
-
-        [commandBuffer addCompletedHandler:^(id<MTLCommandBuffer>) {
-            // Free textures after completion of rendering per CVMetalTextureCache requirements
-            if(m_cvLumaTexture != nullptr) CFRelease(m_cvLumaTexture);
-            if(m_cvChromaTexture != nullptr) CFRelease(m_cvChromaTexture);
-        }];
-
-=======
         if (frame->format == AV_PIX_FMT_VIDEOTOOLBOX) {
-            for (size_t i = 0; i < planes; i++) {
-                [renderEncoder setFragmentTexture:CVMetalTextureGetTexture(cvMetalTextures[i]) atIndex:i];
-            }
+            if(m_VideoEnhancement->isVideoEnhancementEnabled()){
+                // Use scaled textures
+                [renderEncoder setFragmentTexture:m_LumaUpscaledTexture atIndex:0];
+                [renderEncoder setFragmentTexture:m_ChromaUpscaledTexture atIndex:1];
+            } else {
+                [renderEncoder setFragmentTexture:m_LumaTexture atIndex:0];
+                [renderEncoder setFragmentTexture:m_ChromaTexture atIndex:1];
+            }
+
             [commandBuffer addCompletedHandler:^(id<MTLCommandBuffer>) {
                 // Free textures after completion of rendering per CVMetalTextureCache requirements
-                for (size_t i = 0; i < planes; i++) {
-                    CFRelease(cvMetalTextures[i]);
-                }
+                if(m_cvLumaTexture != nullptr) CFRelease(m_cvLumaTexture);
+                if(m_cvChromaTexture != nullptr) CFRelease(m_cvChromaTexture);
             }];
         }
         else {
@@ -745,7 +694,6 @@
                 [renderEncoder setFragmentTexture:mapPlaneForSoftwareFrame(frame, i) atIndex:i];
             }
         }
->>>>>>> 9186feca
         [renderEncoder setFragmentBuffer:m_CscParamsBuffer offset:0 atIndex:0];
         [renderEncoder setVertexBuffer:m_VideoVertexBuffer offset:0 atIndex:0];
         [renderEncoder drawPrimitives:MTLPrimitiveTypeTriangleStrip vertexStart:0 vertexCount:4];
