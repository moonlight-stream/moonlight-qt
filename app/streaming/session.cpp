--- conflicted
+++ resolved
@@ -466,13 +466,8 @@
 {
     IVideoDecoder* decoder;
 
-<<<<<<< HEAD
     if (!chooseDecoder(vds, window, videoFormat, width, height, frameRate, false, false, false, true, decoder)) {
-        return false;
-=======
-    if (!chooseDecoder(vds, window, videoFormat, width, height, frameRate, false, false, true, decoder)) {
         return DecoderAvailability::None;
->>>>>>> 9186feca
     }
 
     bool hw = decoder->isHardwareAccelerated();
