#include "session.h"
#include "settings/streamingpreferences.h"
#include "streaming/streamutils.h"
#include "backend/richpresencemanager.h"

#include <Limelight.h>
#include "SDL_compat.h"
#include "utils.h"

#ifdef HAVE_FFMPEG
#include "video/ffmpeg.h"
#endif

#ifdef HAVE_SLVIDEO
#include "video/slvid.h"
#endif

#ifdef Q_OS_WIN32
// Scaling the icon down on Win32 looks dreadful, so render at lower res
#define ICON_SIZE 32
#else
#define ICON_SIZE 64
#endif

// HACK: Remove once proper Dark Mode support lands in SDL
#ifdef Q_OS_WIN32
#include <SDL_syswm.h>
#include <dwmapi.h>
#ifndef DWMWA_USE_IMMERSIVE_DARK_MODE_OLD
#define DWMWA_USE_IMMERSIVE_DARK_MODE_OLD 19
#endif
#ifndef DWMWA_USE_IMMERSIVE_DARK_MODE
#define DWMWA_USE_IMMERSIVE_DARK_MODE 20
#endif
#endif


#define SDL_CODE_FLUSH_WINDOW_EVENT_BARRIER 100
#define SDL_CODE_GAMECONTROLLER_RUMBLE 101
#define SDL_CODE_GAMECONTROLLER_RUMBLE_TRIGGERS 102
#define SDL_CODE_GAMECONTROLLER_SET_MOTION_EVENT_STATE 103
#define SDL_CODE_GAMECONTROLLER_SET_CONTROLLER_LED 104
#define SDL_CODE_GAMECONTROLLER_SET_ADAPTIVE_TRIGGERS 105

#include <openssl/rand.h>

#include <QtEndian>
#include <QCoreApplication>
#include <QThreadPool>
#include <QSvgRenderer>
#include <QPainter>
#include <QImage>
#include <QGuiApplication>
#include <QCursor>
#include <QWindow>
#include <QScreen>

#define CONN_TEST_SERVER "qt.conntest.moonlight-stream.org"

CONNECTION_LISTENER_CALLBACKS Session::k_ConnCallbacks = {
    Session::clStageStarting,
    nullptr,
    Session::clStageFailed,
    nullptr,
    Session::clConnectionTerminated,
    Session::clLogMessage,
    Session::clRumble,
    Session::clConnectionStatusUpdate,
    Session::clSetHdrMode,
    Session::clRumbleTriggers,
    Session::clSetMotionEventState,
    Session::clSetControllerLED,
    Session::clSetAdaptiveTriggers
};

Session* Session::s_ActiveSession;
QSemaphore Session::s_ActiveSessionSemaphore(1);

void Session::clStageStarting(int stage)
{
    // We know this is called on the same thread as LiStartConnection()
    // which happens to be the main thread, so it's cool to interact
    // with the GUI in these callbacks.
    emit s_ActiveSession->stageStarting(QString::fromLocal8Bit(LiGetStageName(stage)));
}

void Session::clStageFailed(int stage, int errorCode)
{
    // Perform the port test now, while we're on the async connection thread and not blocking the UI.
    unsigned int portFlags = LiGetPortFlagsFromStage(stage);
    s_ActiveSession->m_PortTestResults = LiTestClientConnectivity(CONN_TEST_SERVER, 443, portFlags);

    char failingPorts[128];
    LiStringifyPortFlags(portFlags, ", ", failingPorts, sizeof(failingPorts));
    emit s_ActiveSession->stageFailed(QString::fromLocal8Bit(LiGetStageName(stage)), errorCode, QString(failingPorts));
}

void Session::clConnectionTerminated(int errorCode)
{
    unsigned int portFlags = LiGetPortFlagsFromTerminationErrorCode(errorCode);
    s_ActiveSession->m_PortTestResults = LiTestClientConnectivity(CONN_TEST_SERVER, 443, portFlags);

    // Display the termination dialog if this was not intended
    switch (errorCode) {
    case ML_ERROR_GRACEFUL_TERMINATION:
        break;

    case ML_ERROR_NO_VIDEO_TRAFFIC:
        s_ActiveSession->m_UnexpectedTermination = true;

        char ports[128];
        SDL_assert(portFlags != 0);
        LiStringifyPortFlags(portFlags, ", ", ports, sizeof(ports));
        emit s_ActiveSession->displayLaunchError(tr("No video received from host.") + "\n\n"+
                                                 tr("Check your firewall and port forwarding rules for port(s): %1").arg(ports));
        break;

    case ML_ERROR_NO_VIDEO_FRAME:
        s_ActiveSession->m_UnexpectedTermination = true;
        emit s_ActiveSession->displayLaunchError(tr("Your network connection isn't performing well. Reduce your video bitrate setting or try a faster connection."));
        break;

    case ML_ERROR_PROTECTED_CONTENT:
    case ML_ERROR_UNEXPECTED_EARLY_TERMINATION:
        s_ActiveSession->m_UnexpectedTermination = true;
        emit s_ActiveSession->displayLaunchError(tr("Something went wrong on your host PC when starting the stream.") + "\n\n" +
                                                 tr("Make sure you don't have any DRM-protected content open on your host PC. You can also try restarting your host PC."));
        break;

    case ML_ERROR_FRAME_CONVERSION:
        s_ActiveSession->m_UnexpectedTermination = true;
        emit s_ActiveSession->displayLaunchError(tr("The host PC reported a fatal video encoding error.") + "\n\n" +
                                                 tr("Try disabling HDR mode, changing the streaming resolution, or changing your host PC's display resolution."));
        break;

    default:
        s_ActiveSession->m_UnexpectedTermination = true;

        // We'll assume large errors are hex values
        bool hexError = qAbs(errorCode) > 1000;
        emit s_ActiveSession->displayLaunchError(tr("Connection terminated") + "\n\n" +
                                                 tr("Error code: %1").arg(errorCode, hexError ? 8 : 0, hexError ? 16 : 10, QChar('0')));
        break;
    }

    SDL_LogError(SDL_LOG_CATEGORY_APPLICATION,
                 "Connection terminated: %d",
                 errorCode);

    // Push a quit event to the main loop
    SDL_Event event;
    event.type = SDL_QUIT;
    event.quit.timestamp = SDL_GetTicks();
    SDL_PushEvent(&event);
}

void Session::clLogMessage(const char* format, ...)
{
    va_list ap;

    va_start(ap, format);
    SDL_LogMessageV(SDL_LOG_CATEGORY_APPLICATION,
                    SDL_LOG_PRIORITY_INFO,
                    format,
                    ap);
    va_end(ap);
}

void Session::clRumble(unsigned short controllerNumber, unsigned short lowFreqMotor, unsigned short highFreqMotor)
{
    // We push an event for the main thread to handle in order to properly synchronize
    // with the removal of game controllers that could result in our game controller
    // going away during this callback.
    SDL_Event rumbleEvent = {};
    rumbleEvent.type = SDL_USEREVENT;
    rumbleEvent.user.code = SDL_CODE_GAMECONTROLLER_RUMBLE;
    rumbleEvent.user.data1 = (void*)(uintptr_t)controllerNumber;
    rumbleEvent.user.data2 = (void*)(uintptr_t)((lowFreqMotor << 16) | highFreqMotor);
    SDL_PushEvent(&rumbleEvent);
}

void Session::clConnectionStatusUpdate(int connectionStatus)
{
    SDL_LogInfo(SDL_LOG_CATEGORY_APPLICATION,
                "Connection status update: %d",
                connectionStatus);

    if (!s_ActiveSession->m_Preferences->connectionWarnings) {
        return;
    }

    if (s_ActiveSession->m_MouseEmulationRefCount > 0) {
        // Don't display the overlay if mouse emulation is already using it
        return;
    }

    switch (connectionStatus)
    {
    case CONN_STATUS_POOR:
        s_ActiveSession->m_OverlayManager.updateOverlayText(Overlay::OverlayStatusUpdate,
                                                            s_ActiveSession->m_StreamConfig.bitrate > 5000 ?
                                                                "Slow connection to PC\nReduce your bitrate" : "Poor connection to PC");
        s_ActiveSession->m_OverlayManager.setOverlayState(Overlay::OverlayStatusUpdate, true);
        break;
    case CONN_STATUS_OKAY:
        s_ActiveSession->m_OverlayManager.setOverlayState(Overlay::OverlayStatusUpdate, false);
        break;
    }
}

void Session::clSetHdrMode(bool enabled)
{
    // If we're in the process of recreating our decoder when we get
    // this callback, we'll drop it. The main thread will make the
    // callback when it finishes creating the new decoder.
    if (SDL_AtomicTryLock(&s_ActiveSession->m_DecoderLock)) {
        IVideoDecoder* decoder = s_ActiveSession->m_VideoDecoder;
        if (decoder != nullptr) {
            decoder->setHdrMode(enabled);
        }
        SDL_AtomicUnlock(&s_ActiveSession->m_DecoderLock);
    }
}

void Session::clRumbleTriggers(uint16_t controllerNumber, uint16_t leftTrigger, uint16_t rightTrigger)
{
    // We push an event for the main thread to handle in order to properly synchronize
    // with the removal of game controllers that could result in our game controller
    // going away during this callback.
    SDL_Event rumbleEvent = {};
    rumbleEvent.type = SDL_USEREVENT;
    rumbleEvent.user.code = SDL_CODE_GAMECONTROLLER_RUMBLE_TRIGGERS;
    rumbleEvent.user.data1 = (void*)(uintptr_t)controllerNumber;
    rumbleEvent.user.data2 = (void*)(uintptr_t)((leftTrigger << 16) | rightTrigger);
    SDL_PushEvent(&rumbleEvent);
}

void Session::clSetMotionEventState(uint16_t controllerNumber, uint8_t motionType, uint16_t reportRateHz)
{
    // We push an event for the main thread to handle in order to properly synchronize
    // with the removal of game controllers that could result in our game controller
    // going away during this callback.
    SDL_Event setMotionEventStateEvent = {};
    setMotionEventStateEvent.type = SDL_USEREVENT;
    setMotionEventStateEvent.user.code = SDL_CODE_GAMECONTROLLER_SET_MOTION_EVENT_STATE;
    setMotionEventStateEvent.user.data1 = (void*)(uintptr_t)controllerNumber;
    setMotionEventStateEvent.user.data2 = (void*)(uintptr_t)((motionType << 16) | reportRateHz);
    SDL_PushEvent(&setMotionEventStateEvent);
}

void Session::clSetControllerLED(uint16_t controllerNumber, uint8_t r, uint8_t g, uint8_t b)
{
    // We push an event for the main thread to handle in order to properly synchronize
    // with the removal of game controllers that could result in our game controller
    // going away during this callback.
    SDL_Event setControllerLEDEvent = {};
    setControllerLEDEvent.type = SDL_USEREVENT;
    setControllerLEDEvent.user.code = SDL_CODE_GAMECONTROLLER_SET_CONTROLLER_LED;
    setControllerLEDEvent.user.data1 = (void*)(uintptr_t)controllerNumber;
    setControllerLEDEvent.user.data2 = (void*)(uintptr_t)(r << 16 | g << 8 | b);
    SDL_PushEvent(&setControllerLEDEvent);
}

void Session::clSetAdaptiveTriggers(uint16_t controllerNumber, uint8_t eventFlags, uint8_t typeLeft, uint8_t typeRight, uint8_t *left, uint8_t *right){
    // We push an event for the main thread to handle in order to properly synchronize
    // with the removal of game controllers that could result in our game controller
    // going away during this callback.
    SDL_Event setControllerLEDEvent = {};
    setControllerLEDEvent.type = SDL_USEREVENT;
    setControllerLEDEvent.user.code = SDL_CODE_GAMECONTROLLER_SET_ADAPTIVE_TRIGGERS;
    setControllerLEDEvent.user.data1 = (void*)(uintptr_t)controllerNumber;

    // Based on the following SDL code:
    // https://github.com/libsdl-org/SDL/blob/120c76c84bbce4c1bfed4e9eb74e10678bd83120/test/testgamecontroller.c#L286-L307
    DualSenseOutputReport *state = (DualSenseOutputReport *) SDL_malloc(sizeof(DualSenseOutputReport));
    SDL_zero(*state);
    state->validFlag0 = (eventFlags & DS_EFFECT_RIGHT_TRIGGER) | (eventFlags & DS_EFFECT_LEFT_TRIGGER);
    state->rightTriggerEffectType = typeRight;
    SDL_memcpy(state->rightTriggerEffect, right, sizeof(state->rightTriggerEffect));
    state->leftTriggerEffectType = typeLeft;
    SDL_memcpy(state->leftTriggerEffect, left, sizeof(state->leftTriggerEffect));

    setControllerLEDEvent.user.data2 = (void *) state;
    SDL_PushEvent(&setControllerLEDEvent);
}


bool Session::chooseDecoder(StreamingPreferences::VideoDecoderSelection vds,
                            SDL_Window* window, int videoFormat, int width, int height,
                            int frameRate, bool enableVsync, bool enableFramePacing, bool testOnly, IVideoDecoder*& chosenDecoder)
{
    DECODER_PARAMETERS params;

    // We should never have vsync enabled for test-mode.
    // It introduces unnecessary delay for renderers that may
    // block while waiting for a backbuffer swap.
    SDL_assert(!enableVsync || !testOnly);

    params.width = width;
    params.height = height;
    params.frameRate = frameRate;
    params.videoFormat = videoFormat;
    params.window = window;
    params.enableVsync = enableVsync;
    params.enableFramePacing = enableFramePacing;
    params.testOnly = testOnly;
    params.vds = vds;

    SDL_LogInfo(SDL_LOG_CATEGORY_APPLICATION,
                "V-sync %s",
                enableVsync ? "enabled" : "disabled");

#ifdef HAVE_SLVIDEO
    chosenDecoder = new SLVideoDecoder(testOnly);
    if (chosenDecoder->initialize(&params)) {
        SDL_LogInfo(SDL_LOG_CATEGORY_APPLICATION,
                    "SLVideo video decoder chosen");
        return true;
    }
    else {
        SDL_LogError(SDL_LOG_CATEGORY_APPLICATION,
                     "Unable to load SLVideo decoder");
        delete chosenDecoder;
        chosenDecoder = nullptr;
    }
#endif

#ifdef HAVE_FFMPEG
    chosenDecoder = new FFmpegVideoDecoder(testOnly);
    if (chosenDecoder->initialize(&params)) {
        SDL_LogInfo(SDL_LOG_CATEGORY_APPLICATION,
                    "FFmpeg-based video decoder chosen");
        return true;
    }
    else {
        SDL_LogError(SDL_LOG_CATEGORY_APPLICATION,
                     "Unable to load FFmpeg decoder");
        delete chosenDecoder;
        chosenDecoder = nullptr;
    }
#endif

#if !defined(HAVE_FFMPEG) && !defined(HAVE_SLVIDEO)
#error No video decoding libraries available!
#endif

    // If we reach this, we didn't initialize any decoders successfully
    return false;
}

int Session::drSetup(int videoFormat, int width, int height, int frameRate, void *, int)
{
    s_ActiveSession->m_ActiveVideoFormat = videoFormat;
    s_ActiveSession->m_ActiveVideoWidth = width;
    s_ActiveSession->m_ActiveVideoHeight = height;
    s_ActiveSession->m_ActiveVideoFrameRate = frameRate;

    // Defer decoder setup until we've started streaming so we
    // don't have to hide and show the SDL window (which seems to
    // cause pointer hiding to break on Windows).

    SDL_LogInfo(SDL_LOG_CATEGORY_APPLICATION, "Video stream is %dx%dx%d (format 0x%x)",
                width, height, frameRate, videoFormat);

    return 0;
}

int Session::drSubmitDecodeUnit(PDECODE_UNIT du)
{
    // Use a lock since we'll be yanking this decoder out
    // from underneath the session when we initiate destruction.
    // We need to destroy the decoder on the main thread to satisfy
    // some API constraints (like DXVA2). If we can't acquire it,
    // that means the decoder is about to be destroyed, so we can
    // safely return DR_OK and wait for the IDR frame request by
    // the decoder reinitialization code.

    if (SDL_AtomicTryLock(&s_ActiveSession->m_DecoderLock)) {
        IVideoDecoder* decoder = s_ActiveSession->m_VideoDecoder;
        if (decoder != nullptr) {
            int ret = decoder->submitDecodeUnit(du);
            SDL_AtomicUnlock(&s_ActiveSession->m_DecoderLock);
            return ret;
        }
        else {
            SDL_AtomicUnlock(&s_ActiveSession->m_DecoderLock);
            return DR_OK;
        }
    }
    else {
        // Decoder is going away. Ignore anything coming in until
        // the lock is released.
        return DR_OK;
    }
}

void Session::getDecoderInfo(SDL_Window* window,
                             bool& isHardwareAccelerated, bool& isFullScreenOnly,
                             bool& isHdrSupported, QSize& maxResolution)
{
    IVideoDecoder* decoder;

    // Since AV1 support on the host side is in its infancy, let's not consider
    // _only_ a working AV1 decoder to be acceptable and still show the warning
    // dialog indicating lack of hardware decoding support.

    // Try an HEVC Main10 decoder first to see if we have HDR support
    if (chooseDecoder(StreamingPreferences::VDS_FORCE_HARDWARE,
                      window, VIDEO_FORMAT_H265_MAIN10, 1920, 1080, 60,
                      false, false, true, decoder)) {
        isHardwareAccelerated = decoder->isHardwareAccelerated();
        isFullScreenOnly = decoder->isAlwaysFullScreen();
        isHdrSupported = decoder->isHdrSupported();
        maxResolution = decoder->getDecoderMaxResolution();
        delete decoder;

        return;
    }

    // Try an AV1 Main10 decoder next to see if we have HDR support
    if (chooseDecoder(StreamingPreferences::VDS_FORCE_HARDWARE,
                      window, VIDEO_FORMAT_AV1_MAIN10, 1920, 1080, 60,
                      false, false, true, decoder)) {
        // If we've got a working AV1 Main 10-bit decoder, we'll enable the HDR checkbox
        // but we will still continue probing to get other attributes for HEVC or H.264
        // decoders. See the AV1 comment at the top of the function for more info.
        isHdrSupported = decoder->isHdrSupported();
        delete decoder;
    }
    else {
        // If we found no hardware decoders with HDR, check for a renderer
        // that supports HDR rendering with software decoded frames.
        if (chooseDecoder(StreamingPreferences::VDS_FORCE_SOFTWARE,
                          window, VIDEO_FORMAT_H265_MAIN10, 1920, 1080, 60,
                          false, false, true, decoder) ||
            chooseDecoder(StreamingPreferences::VDS_FORCE_SOFTWARE,
                          window, VIDEO_FORMAT_AV1_MAIN10, 1920, 1080, 60,
                          false, false, true, decoder)) {
            isHdrSupported = decoder->isHdrSupported();
            delete decoder;
        }
        else {
            // We weren't compiled with an HDR-capable renderer or we don't
            // have the required GPU driver support for any HDR renderers.
            isHdrSupported = false;
        }
    }

    // Try a regular hardware accelerated HEVC decoder now
    if (chooseDecoder(StreamingPreferences::VDS_FORCE_HARDWARE,
                      window, VIDEO_FORMAT_H265, 1920, 1080, 60,
                      false, false, true, decoder)) {
        isHardwareAccelerated = decoder->isHardwareAccelerated();
        isFullScreenOnly = decoder->isAlwaysFullScreen();
        maxResolution = decoder->getDecoderMaxResolution();
        delete decoder;

        return;
    }


#if 0 // See AV1 comment at the top of this function
    if (chooseDecoder(StreamingPreferences::VDS_FORCE_HARDWARE,
                      window, VIDEO_FORMAT_AV1_MAIN8, 1920, 1080, 60,
                      false, false, true, decoder)) {
        isHardwareAccelerated = decoder->isHardwareAccelerated();
        isFullScreenOnly = decoder->isAlwaysFullScreen();
        maxResolution = decoder->getDecoderMaxResolution();
        delete decoder;

        return;
    }
#endif

    // If we still didn't find a hardware decoder, try H.264 now.
    // This will fall back to software decoding, so it should always work.
    if (chooseDecoder(StreamingPreferences::VDS_AUTO,
                      window, VIDEO_FORMAT_H264, 1920, 1080, 60,
                      false, false, true, decoder)) {
        isHardwareAccelerated = decoder->isHardwareAccelerated();
        isFullScreenOnly = decoder->isAlwaysFullScreen();
        maxResolution = decoder->getDecoderMaxResolution();
        delete decoder;

        return;
    }

    SDL_LogError(SDL_LOG_CATEGORY_APPLICATION,
                 "Failed to find ANY working H.264 or HEVC decoder!");
}

Session::DecoderAvailability
Session::getDecoderAvailability(SDL_Window* window,
                                StreamingPreferences::VideoDecoderSelection vds,
                                int videoFormat, int width, int height, int frameRate)
{
    IVideoDecoder* decoder;

    if (!chooseDecoder(vds, window, videoFormat, width, height, frameRate, false, false, true, decoder)) {
        return DecoderAvailability::None;
    }

    bool hw = decoder->isHardwareAccelerated();

    delete decoder;

    return hw ? DecoderAvailability::Hardware : DecoderAvailability::Software;
}

bool Session::populateDecoderProperties(SDL_Window* window)
{
    IVideoDecoder* decoder;

    if (!chooseDecoder(m_Preferences->videoDecoderSelection,
                       window,
                       m_SupportedVideoFormats.first(),
                       m_StreamConfig.width,
                       m_StreamConfig.height,
                       m_StreamConfig.fps,
                       false, false, true, decoder)) {
        return false;
    }

    m_VideoCallbacks.capabilities = decoder->getDecoderCapabilities();
    if (m_VideoCallbacks.capabilities & CAPABILITY_PULL_RENDERER) {
        // It is an error to pass a push callback when in pull mode
        m_VideoCallbacks.submitDecodeUnit = nullptr;
    }
    else {
        m_VideoCallbacks.submitDecodeUnit = drSubmitDecodeUnit;
    }

    {
        bool ok;

        m_StreamConfig.colorSpace = qEnvironmentVariableIntValue("COLOR_SPACE_OVERRIDE", &ok);
        if (ok) {
            SDL_LogWarn(SDL_LOG_CATEGORY_APPLICATION,
                        "Using colorspace override: %d",
                        m_StreamConfig.colorSpace);
        }
        else {
            m_StreamConfig.colorSpace = decoder->getDecoderColorspace();
        }

        m_StreamConfig.colorRange = qEnvironmentVariableIntValue("COLOR_RANGE_OVERRIDE", &ok);
        if (ok) {
            SDL_LogWarn(SDL_LOG_CATEGORY_APPLICATION,
                        "Using color range override: %d",
                        m_StreamConfig.colorRange);
        }
        else {
            m_StreamConfig.colorRange = decoder->getDecoderColorRange();
        }
    }

    if (decoder->isAlwaysFullScreen()) {
        m_IsFullScreen = true;
    }

    delete decoder;

    return true;
}

Session::Session(NvComputer* computer, NvApp& app, StreamingPreferences *preferences)
    : m_Preferences(preferences ? preferences : StreamingPreferences::get()),
      m_IsFullScreen(m_Preferences->windowMode != StreamingPreferences::WM_WINDOWED || !WMUtils::isRunningDesktopEnvironment()),
      m_Computer(computer),
      m_App(app),
      m_Window(nullptr),
      m_VideoDecoder(nullptr),
      m_DecoderLock(0),
      m_AudioMuted(false),
      m_QtWindow(nullptr),
      m_UnexpectedTermination(true), // Failure prior to streaming is unexpected
      m_InputHandler(nullptr),
      m_MouseEmulationRefCount(0),
      m_FlushingWindowEventsRef(0),
      m_ShouldExitAfterQuit(false),
      m_AsyncConnectionSuccess(false),
      m_PortTestResults(0),
      m_OpusDecoder(nullptr),
      m_AudioRenderer(nullptr),
      m_AudioSampleCount(0),
      m_DropAudioEndTime(0)
{
}

bool Session::initialize()
{
#ifdef Q_OS_DARWIN
    if (qEnvironmentVariableIntValue("I_WANT_BUGGY_FULLSCREEN") == 0) {
        // If we have a notch and the user specified one of the two native display modes
        // (notched or notchless), override the fullscreen mode to ensure it works as expected.
        // - SDL_HINT_VIDEO_MAC_FULLSCREEN_SPACES=0 will place the video underneath the notch
        // - SDL_HINT_VIDEO_MAC_FULLSCREEN_SPACES=1 will place the video below the notch
        bool shouldUseFullScreenSpaces = m_Preferences->windowMode != StreamingPreferences::WM_FULLSCREEN;
        SDL_DisplayMode desktopMode;
        SDL_Rect safeArea;
        for (int displayIndex = 0; StreamUtils::getNativeDesktopMode(displayIndex, &desktopMode, &safeArea); displayIndex++) {
            // Check if this display has a notch (safeArea != desktopMode)
            if (desktopMode.h != safeArea.h || desktopMode.w != safeArea.w) {
                // Check if we're trying to stream at the full native resolution (including notch)
                if (m_Preferences->width == desktopMode.w && m_Preferences->height == desktopMode.h) {
                    SDL_LogInfo(SDL_LOG_CATEGORY_APPLICATION,
                                "Overriding default fullscreen mode for native fullscreen resolution");
                    shouldUseFullScreenSpaces = false;
                    break;
                }
                else if (m_Preferences->width == safeArea.w && m_Preferences->height == safeArea.h) {
                    SDL_LogInfo(SDL_LOG_CATEGORY_APPLICATION,
                                "Overriding default fullscreen mode for native safe area resolution");
                    shouldUseFullScreenSpaces = true;
                    break;
                }
            }
        }

        // Using modesetting on modern versions of macOS is extremely unreliable
        // and leads to hangs, deadlocks, and other nasty stuff. The only time
        // people seem to use it is to get the full screen on notched Macs,
        // which setting SDL_HINT_VIDEO_MAC_FULLSCREEN_SPACES=1 also accomplishes
        // with much less headache.
        //
        // https://github.com/moonlight-stream/moonlight-qt/issues/973
        // https://github.com/moonlight-stream/moonlight-qt/issues/999
        // https://github.com/moonlight-stream/moonlight-qt/issues/1211
        // https://github.com/moonlight-stream/moonlight-qt/issues/1218
        SDL_SetHint(SDL_HINT_VIDEO_MAC_FULLSCREEN_SPACES, shouldUseFullScreenSpaces ? "1" : "0");
    }
#endif

    if (SDL_InitSubSystem(SDL_INIT_VIDEO) != 0) {
        SDL_LogError(SDL_LOG_CATEGORY_APPLICATION,
                     "SDL_InitSubSystem(SDL_INIT_VIDEO) failed: %s",
                     SDL_GetError());
        return false;
    }

    LiInitializeStreamConfiguration(&m_StreamConfig);
    m_StreamConfig.width = m_Preferences->width;
    m_StreamConfig.height = m_Preferences->height;

    int x, y, width, height;
    getWindowDimensions(x, y, width, height);

    // Create a hidden window to use for decoder initialization tests
    SDL_Window* testWindow = SDL_CreateWindow("", x, y, width, height,
                                              SDL_WINDOW_HIDDEN | StreamUtils::getPlatformWindowFlags());
    if (!testWindow) {
        SDL_LogWarn(SDL_LOG_CATEGORY_APPLICATION,
                    "Failed to create test window with platform flags: %s",
                    SDL_GetError());

        testWindow = SDL_CreateWindow("", x, y, width, height, SDL_WINDOW_HIDDEN);
        if (!testWindow) {
            SDL_LogError(SDL_LOG_CATEGORY_APPLICATION,
                         "Failed to create window for hardware decode test: %s",
                         SDL_GetError());
            SDL_QuitSubSystem(SDL_INIT_VIDEO);
            return false;
        }
    }

    qInfo() << "Server GPU:" << m_Computer->gpuModel;
    qInfo() << "Server GFE version:" << m_Computer->gfeVersion;

    LiInitializeVideoCallbacks(&m_VideoCallbacks);
    m_VideoCallbacks.setup = drSetup;

    m_StreamConfig.fps = m_Preferences->fps;
    m_StreamConfig.bitrate = m_Preferences->bitrateKbps;

#ifndef STEAM_LINK
    // Opt-in to all encryption features if we detect that the platform
    // has AES cryptography acceleration instructions and more than 2 cores.
    if (StreamUtils::hasFastAes() && SDL_GetCPUCount() > 2) {
        m_StreamConfig.encryptionFlags = ENCFLG_ALL;
    }
    else {
        // Enable audio encryption as long as we're not on Steam Link.
        // That hardware can hardly handle Opus decoding at all.
        m_StreamConfig.encryptionFlags = ENCFLG_AUDIO;
    }
#endif

    SDL_LogInfo(SDL_LOG_CATEGORY_APPLICATION,
                "Video bitrate: %d kbps",
                m_StreamConfig.bitrate);

    RAND_bytes(reinterpret_cast<unsigned char*>(m_StreamConfig.remoteInputAesKey),
               sizeof(m_StreamConfig.remoteInputAesKey));

    // Only the first 4 bytes are populated in the RI key IV
    RAND_bytes(reinterpret_cast<unsigned char*>(m_StreamConfig.remoteInputAesIv), 4);

    switch (m_Preferences->audioConfig)
    {
    case StreamingPreferences::AC_STEREO:
        m_StreamConfig.audioConfiguration = AUDIO_CONFIGURATION_STEREO;
        break;
    case StreamingPreferences::AC_51_SURROUND:
        m_StreamConfig.audioConfiguration = AUDIO_CONFIGURATION_51_SURROUND;
        break;
    case StreamingPreferences::AC_71_SURROUND:
        m_StreamConfig.audioConfiguration = AUDIO_CONFIGURATION_71_SURROUND;
        break;
    }

    LiInitializeAudioCallbacks(&m_AudioCallbacks);
    m_AudioCallbacks.init = arInit;
    m_AudioCallbacks.cleanup = arCleanup;
    m_AudioCallbacks.decodeAndPlaySample = arDecodeAndPlaySample;
    m_AudioCallbacks.capabilities = getAudioRendererCapabilities(m_StreamConfig.audioConfiguration);

    SDL_LogInfo(SDL_LOG_CATEGORY_APPLICATION,
                "Audio channel count: %d",
                CHANNEL_COUNT_FROM_AUDIO_CONFIGURATION(m_StreamConfig.audioConfiguration));
    SDL_LogInfo(SDL_LOG_CATEGORY_APPLICATION,
                "Audio channel mask: %X",
                CHANNEL_MASK_FROM_AUDIO_CONFIGURATION(m_StreamConfig.audioConfiguration));

    // Start with all codecs and profiles in priority order
    m_SupportedVideoFormats.append(VIDEO_FORMAT_AV1_HIGH10_444);
    m_SupportedVideoFormats.append(VIDEO_FORMAT_AV1_MAIN10);
    m_SupportedVideoFormats.append(VIDEO_FORMAT_H265_REXT10_444);
    m_SupportedVideoFormats.append(VIDEO_FORMAT_H265_MAIN10);
    m_SupportedVideoFormats.append(VIDEO_FORMAT_AV1_HIGH8_444);
    m_SupportedVideoFormats.append(VIDEO_FORMAT_AV1_MAIN8);
    m_SupportedVideoFormats.append(VIDEO_FORMAT_H265_REXT8_444);
    m_SupportedVideoFormats.append(VIDEO_FORMAT_H265);
    m_SupportedVideoFormats.append(VIDEO_FORMAT_H264_HIGH8_444);
    m_SupportedVideoFormats.append(VIDEO_FORMAT_H264);

    switch (m_Preferences->videoCodecConfig)
    {
    case StreamingPreferences::VCC_AUTO:
    {
        // Codecs are checked in order of ascending decode complexity to ensure
        // the the deprioritized list prefers lighter codecs for software decoding

        // H.264 is already the lowest priority codec, so we don't need to do
        // any probing for deprioritization for it here.

        auto hevcDA = getDecoderAvailability(testWindow,
                                             m_Preferences->videoDecoderSelection,
                                             m_Preferences->enableYUV444 ?
                                                 (m_Preferences->enableHdr ? VIDEO_FORMAT_H265_REXT10_444 : VIDEO_FORMAT_H265_REXT8_444) :
                                                 (m_Preferences->enableHdr ? VIDEO_FORMAT_H265_MAIN10 : VIDEO_FORMAT_H265),
                                             m_StreamConfig.width,
                                             m_StreamConfig.height,
                                             m_StreamConfig.fps);
        if (hevcDA == DecoderAvailability::None && m_Preferences->enableHdr) {
            // Remove all 10-bit HEVC profiles
            m_SupportedVideoFormats.removeByMask(VIDEO_FORMAT_MASK_H265 & VIDEO_FORMAT_MASK_10BIT);

            // Check if we have 10-bit AV1 support
            auto av1DA = getDecoderAvailability(testWindow,
                                                m_Preferences->videoDecoderSelection,
                                                m_Preferences->enableYUV444 ? VIDEO_FORMAT_AV1_HIGH10_444 : VIDEO_FORMAT_AV1_MAIN10,
                                                m_StreamConfig.width,
                                                m_StreamConfig.height,
                                                m_StreamConfig.fps);
            if (av1DA == DecoderAvailability::None) {
                // Remove all 10-bit AV1 profiles
                m_SupportedVideoFormats.removeByMask(VIDEO_FORMAT_MASK_AV1 & VIDEO_FORMAT_MASK_10BIT);

                // There are no available 10-bit profiles, so reprobe for 8-bit HEVC
                // and we'll proceed as normal for an SDR streaming scenario.
                SDL_assert(!(m_SupportedVideoFormats & VIDEO_FORMAT_MASK_10BIT));
                hevcDA = getDecoderAvailability(testWindow,
                                                m_Preferences->videoDecoderSelection,
                                                m_Preferences->enableYUV444 ? VIDEO_FORMAT_H265_REXT8_444 : VIDEO_FORMAT_H265,
                                                m_StreamConfig.width,
                                                m_StreamConfig.height,
                                                m_StreamConfig.fps);
            }
        }

        if (hevcDA != DecoderAvailability::Hardware) {
            // Deprioritize HEVC unless the user forced software decoding and enabled HDR.
            // We need HEVC in that case because we cannot support 10-bit content with H.264,
            // which would ordinarily be prioritized for software decoding performance.
            if (m_Preferences->videoDecoderSelection != StreamingPreferences::VDS_FORCE_SOFTWARE || !m_Preferences->enableHdr) {
                m_SupportedVideoFormats.deprioritizeByMask(VIDEO_FORMAT_MASK_H265);
            }
        }

#if 0
        // TODO: Determine if AV1 is better depending on the decoder
        if (getDecoderAvailability(testWindow,
                                   m_Preferences->videoDecoderSelection,
                                   m_Preferences->enableYUV444 ?
                                        (m_Preferences->enableHdr ? VIDEO_FORMAT_AV1_HIGH10_444 : VIDEO_FORMAT_AV1_HIGH8_444) :
                                        (m_Preferences->enableHdr ? VIDEO_FORMAT_AV1_MAIN10 : VIDEO_FORMAT_AV1_MAIN8),
                                   m_StreamConfig.width,
                                   m_StreamConfig.height,
                                   m_StreamConfig.fps) != DecoderAvailability::Hardware) {
            // Deprioritize AV1 unless we can't hardware decode HEVC and have HDR enabled.
            // We want to keep AV1 at the top of the list for HDR with software decoding
            // because dav1d is higher performance than FFmpeg's HEVC software decoder.
            if (hevcDA == DecoderAvailability::Hardware || !m_Preferences->enableHdr) {
                m_SupportedVideoFormats.deprioritizeByMask(VIDEO_FORMAT_MASK_AV1);
            }
        }
#else
        // Deprioritize AV1 unless we can't hardware decode HEVC and have HDR enabled.
        // We want to keep AV1 at the top of the list for HDR with software decoding
        // because dav1d is higher performance than FFmpeg's HEVC software decoder.
        if (hevcDA == DecoderAvailability::Hardware || !m_Preferences->enableHdr) {
            m_SupportedVideoFormats.deprioritizeByMask(VIDEO_FORMAT_MASK_AV1);
        }
#endif

#ifdef Q_OS_DARWIN
        {
            // Prior to GFE 3.11, GFE did not allow us to constrain
            // the number of reference frames, so we have to fixup the SPS
            // to allow decoding via VideoToolbox on macOS. Since we don't
            // have fixup code for HEVC, just avoid it if GFE is too old.
            QVector<int> gfeVersion = NvHTTP::parseQuad(m_Computer->gfeVersion);
            if (gfeVersion.isEmpty() || // Very old versions don't have GfeVersion at all
                    gfeVersion[0] < 3 ||
                    (gfeVersion[0] == 3 && gfeVersion[1] < 11)) {
                SDL_LogWarn(SDL_LOG_CATEGORY_APPLICATION,
                            "Disabling HEVC on macOS due to old GFE version");
                m_SupportedVideoFormats.removeByMask(VIDEO_FORMAT_MASK_H265);
            }
        }
#endif
        break;
    }
    case StreamingPreferences::VCC_FORCE_H264:
        m_SupportedVideoFormats.removeByMask(~VIDEO_FORMAT_MASK_H264);
        break;
    case StreamingPreferences::VCC_FORCE_HEVC:
    case StreamingPreferences::VCC_FORCE_HEVC_HDR_DEPRECATED:
        m_SupportedVideoFormats.removeByMask(~VIDEO_FORMAT_MASK_H265);
        break;
    case StreamingPreferences::VCC_FORCE_AV1:
        // We'll try to fall back to HEVC first if AV1 fails. We'd rather not fall back
        // straight to H.264 if the user asked for AV1 and the host doesn't support it.
        m_SupportedVideoFormats.removeByMask(~(VIDEO_FORMAT_MASK_AV1 | VIDEO_FORMAT_MASK_H265));
        break;
    }

    // NB: Since deprioritization puts codecs in reverse order (at the bottom of the list),
    // we want to deprioritize for the most critical attributes last to ensure they are the
    // lowest priority codecs during server negotiation. Here we do that with YUV 4:4:4 and
    // HDR to ensure we never pick a codec profile that doesn't meet the user's requirement
    // if we can avoid it.

    // Mask off YUV 4:4:4 codecs if the option is not enabled
    if (!m_Preferences->enableYUV444) {
        m_SupportedVideoFormats.removeByMask(VIDEO_FORMAT_MASK_YUV444);
    }
    else {
        // Deprioritize YUV 4:2:0 codecs if the user wants YUV 4:4:4
        //
        // NB: Since this happens first before deprioritizing HDR, we will
        // pick a YUV 4:4:4 profile instead of a 10-bit profile if they
        // aren't both available together for any codec.
        m_SupportedVideoFormats.deprioritizeByMask(~VIDEO_FORMAT_MASK_YUV444);
    }

    // Mask off 10-bit codecs if HDR is not enabled
    if (!m_Preferences->enableHdr) {
        m_SupportedVideoFormats.removeByMask(VIDEO_FORMAT_MASK_10BIT);
    }
    else {
        // Deprioritize 8-bit codecs if HDR is enabled
        m_SupportedVideoFormats.deprioritizeByMask(~VIDEO_FORMAT_MASK_10BIT);
    }

    switch (m_Preferences->windowMode)
    {
    default:
    case StreamingPreferences::WM_FULLSCREEN_DESKTOP:
        // Only use full-screen desktop mode if we're running a desktop environment
        if (WMUtils::isRunningDesktopEnvironment()) {
            m_FullScreenFlag = SDL_WINDOW_FULLSCREEN_DESKTOP;
            break;
        }
        // Fall-through
    case StreamingPreferences::WM_FULLSCREEN:
#ifdef Q_OS_DARWIN
        if (qEnvironmentVariableIntValue("I_WANT_BUGGY_FULLSCREEN") == 0) {
            // Don't use "real" fullscreen on macOS by default. See comments above.
            m_FullScreenFlag = SDL_WINDOW_FULLSCREEN_DESKTOP;
        }
        else {
            m_FullScreenFlag = SDL_WINDOW_FULLSCREEN;
        }
#else
        m_FullScreenFlag = SDL_WINDOW_FULLSCREEN;
#endif
        break;
    }

#if !SDL_VERSION_ATLEAST(2, 0, 11)
    // HACK: Using a full-screen window breaks mouse capture on the Pi's LXDE
    // GUI environment. Force the session to use windowed mode (which won't
    // really matter anyway because the MMAL renderer always draws full-screen).
    if (qgetenv("DESKTOP_SESSION") == "LXDE-pi") {
        SDL_LogInfo(SDL_LOG_CATEGORY_APPLICATION,
                    "Forcing windowed mode on LXDE-Pi");
        m_FullScreenFlag = 0;
    }
#endif

    // Check for validation errors/warnings and emit
    // signals for them, if appropriate
    bool ret = validateLaunch(testWindow);

    if (ret) {
        // Video format is now locked in
        m_StreamConfig.supportedVideoFormats = m_SupportedVideoFormats.front();

        // Populate decoder-dependent properties.
        // Must be done after validateLaunch() since m_StreamConfig is finalized.
        ret = populateDecoderProperties(testWindow);
    }

    SDL_DestroyWindow(testWindow);

    if (!ret) {
        SDL_QuitSubSystem(SDL_INIT_VIDEO);
        return false;
    }

    if (m_Preferences->configurationWarnings) {
        // Display launch warnings in Qt only after destroying SDL's window.
        // This avoids conflicts between the windows on display subsystems
        // such as KMSDRM that only support a single window.
        for (const auto &text : m_LaunchWarnings) {
            // Emit the warning to the UI
            emit displayLaunchWarning(text);

            // Wait a little bit so the user can actually read what we just said.
            // This wait is a little longer than the actual toast timeout (3 seconds)
            // to allow it to transition off the screen before continuing.
            uint32_t start = SDL_GetTicks();
            while (!SDL_TICKS_PASSED(SDL_GetTicks(), start + 3500)) {
                SDL_Delay(5);

                if (!m_ThreadedExec) {
                    // Pump the UI loop while we wait if we're on the main thread
                    QCoreApplication::processEvents(QEventLoop::ExcludeUserInputEvents);
                    QCoreApplication::sendPostedEvents();
                }
            }
        }
    }

    return true;
}

void Session::emitLaunchWarning(QString text)
{
    // Queue this launch warning to be displayed after validation
    m_LaunchWarnings.append(text);
}

bool Session::validateLaunch(SDL_Window* testWindow)
{
    if (!m_Computer->isSupportedServerVersion) {
        emit displayLaunchError(tr("The version of GeForce Experience on %1 is not supported by this build of Moonlight. You must update Moonlight to stream from %1.").arg(m_Computer->name));
        return false;
    }

    if (m_Preferences->absoluteMouseMode && !m_App.isAppCollectorGame) {
        emitLaunchWarning(tr("Your selection to enable remote desktop mouse mode may cause problems in games."));
    }

    if (m_Preferences->videoDecoderSelection == StreamingPreferences::VDS_FORCE_SOFTWARE) {
        emitLaunchWarning(tr("Your settings selection to force software decoding may cause poor streaming performance."));
    }

    if (m_SupportedVideoFormats & VIDEO_FORMAT_MASK_AV1) {
        if (m_SupportedVideoFormats.maskByServerCodecModes(m_Computer->serverCodecModeSupport & SCM_MASK_AV1) == 0) {
            if (m_Preferences->videoCodecConfig == StreamingPreferences::VCC_FORCE_AV1) {
                emitLaunchWarning(tr("Your host software or GPU doesn't support encoding AV1."));
            }

            // Moonlight-common-c will handle this case already, but we want
            // to set this explicitly here so we can do our hardware acceleration
            // check below.
            m_SupportedVideoFormats.removeByMask(VIDEO_FORMAT_MASK_AV1);
        }
        else if (!m_Preferences->enableHdr && // HDR is checked below
                 m_Preferences->videoDecoderSelection == StreamingPreferences::VDS_AUTO && // Force hardware decoding checked below
                 m_Preferences->videoCodecConfig != StreamingPreferences::VCC_AUTO && // Auto VCC is already checked in initialize()
                 getDecoderAvailability(testWindow,
                                        m_Preferences->videoDecoderSelection,
                                        VIDEO_FORMAT_AV1_MAIN8,
                                        m_StreamConfig.width,
                                        m_StreamConfig.height,
                                        m_StreamConfig.fps) != DecoderAvailability::Hardware) {
            emitLaunchWarning(tr("Using software decoding due to your selection to force AV1 without GPU support. This may cause poor streaming performance."));
        }
    }

    if (m_SupportedVideoFormats & VIDEO_FORMAT_MASK_H265) {
        if (m_Computer->maxLumaPixelsHEVC == 0) {
            if (m_Preferences->videoCodecConfig == StreamingPreferences::VCC_FORCE_HEVC) {
                emitLaunchWarning(tr("Your host PC doesn't support encoding HEVC."));
            }

            // Moonlight-common-c will handle this case already, but we want
            // to set this explicitly here so we can do our hardware acceleration
            // check below.
            m_SupportedVideoFormats.removeByMask(VIDEO_FORMAT_MASK_H265);
        }
        else if (!m_Preferences->enableHdr && // HDR is checked below
                 m_Preferences->videoDecoderSelection == StreamingPreferences::VDS_AUTO && // Force hardware decoding checked below
                 m_Preferences->videoCodecConfig != StreamingPreferences::VCC_AUTO && // Auto VCC is already checked in initialize()
                 getDecoderAvailability(testWindow,
                                        m_Preferences->videoDecoderSelection,
                                        VIDEO_FORMAT_H265,
                                        m_StreamConfig.width,
                                        m_StreamConfig.height,
                                        m_StreamConfig.fps) != DecoderAvailability::Hardware) {
            emitLaunchWarning(tr("Using software decoding due to your selection to force HEVC without GPU support. This may cause poor streaming performance."));
        }
    }

    if (!(m_SupportedVideoFormats & VIDEO_FORMAT_MASK_H265) &&
            m_Preferences->videoDecoderSelection == StreamingPreferences::VDS_AUTO &&
            getDecoderAvailability(testWindow,
                                   m_Preferences->videoDecoderSelection,
                                   VIDEO_FORMAT_H264,
                                   m_StreamConfig.width,
                                   m_StreamConfig.height,
                                   m_StreamConfig.fps) != DecoderAvailability::Hardware) {

        if (m_Preferences->videoCodecConfig == StreamingPreferences::VCC_FORCE_H264) {
            emitLaunchWarning(tr("Using software decoding due to your selection to force H.264 without GPU support. This may cause poor streaming performance."));
        }
        else {
            if (m_Computer->maxLumaPixelsHEVC == 0 &&
                    getDecoderAvailability(testWindow,
                                           m_Preferences->videoDecoderSelection,
                                           VIDEO_FORMAT_H265,
                                           m_StreamConfig.width,
                                           m_StreamConfig.height,
                                           m_StreamConfig.fps) == DecoderAvailability::Hardware) {
                emitLaunchWarning(tr("Your host PC and client PC don't support the same video codecs. This may cause poor streaming performance."));
            }
            else {
                emitLaunchWarning(tr("Your client GPU doesn't support H.264 decoding. This may cause poor streaming performance."));
            }
        }
    }

    if (m_Preferences->enableHdr) {
        if (m_Preferences->videoCodecConfig == StreamingPreferences::VCC_FORCE_H264) {
            emitLaunchWarning(tr("HDR is not supported using the H.264 codec."));
            m_SupportedVideoFormats.removeByMask(VIDEO_FORMAT_MASK_10BIT);
        }
        else if (!(m_SupportedVideoFormats & VIDEO_FORMAT_MASK_10BIT)) {
            emitLaunchWarning(tr("This PC's GPU doesn't support 10-bit HEVC or AV1 decoding for HDR streaming."));
        }
        // Check that the server GPU supports HDR
        else if (m_SupportedVideoFormats.maskByServerCodecModes(m_Computer->serverCodecModeSupport & SCM_MASK_10BIT) == 0) {
            emitLaunchWarning(tr("Your host PC doesn't support HDR streaming."));
            m_SupportedVideoFormats.removeByMask(VIDEO_FORMAT_MASK_10BIT);
        }
        else if (m_Preferences->videoCodecConfig != StreamingPreferences::VCC_AUTO) { // Auto was already checked during init
            bool displayedHdrSoftwareDecodeWarning = false;

            // Check that the available HDR-capable codecs on the client and server are compatible
            if (m_SupportedVideoFormats.maskByServerCodecModes(m_Computer->serverCodecModeSupport & SCM_AV1_MAIN10)) {
                auto da = getDecoderAvailability(testWindow,
                                                 m_Preferences->videoDecoderSelection,
                                                 VIDEO_FORMAT_AV1_MAIN10,
                                                 m_StreamConfig.width,
                                                 m_StreamConfig.height,
                                                 m_StreamConfig.fps);
                if (da == DecoderAvailability::None) {
                    emitLaunchWarning(tr("This PC's GPU doesn't support AV1 Main10 decoding for HDR streaming."));
                    m_SupportedVideoFormats.removeByMask(VIDEO_FORMAT_AV1_MAIN10);
                }
                else if (da == DecoderAvailability::Software &&
                           m_Preferences->videoDecoderSelection != StreamingPreferences::VDS_FORCE_SOFTWARE &&
                           !displayedHdrSoftwareDecodeWarning) {
                    emitLaunchWarning(tr("Using software decoding due to your selection to force HDR without GPU support. This may cause poor streaming performance."));
                    displayedHdrSoftwareDecodeWarning = true;
                }
            }
            if (m_SupportedVideoFormats.maskByServerCodecModes(m_Computer->serverCodecModeSupport & SCM_HEVC_MAIN10)) {
                auto da = getDecoderAvailability(testWindow,
                                                 m_Preferences->videoDecoderSelection,
                                                 VIDEO_FORMAT_H265_MAIN10,
                                                 m_StreamConfig.width,
                                                 m_StreamConfig.height,
                                                 m_StreamConfig.fps);
                if (da == DecoderAvailability::None) {
                    emitLaunchWarning(tr("This PC's GPU doesn't support HEVC Main10 decoding for HDR streaming."));
                    m_SupportedVideoFormats.removeByMask(VIDEO_FORMAT_H265_MAIN10);
                }
                else if (da == DecoderAvailability::Software &&
                         m_Preferences->videoDecoderSelection != StreamingPreferences::VDS_FORCE_SOFTWARE &&
                         !displayedHdrSoftwareDecodeWarning) {
                    emitLaunchWarning(tr("Using software decoding due to your selection to force HDR without GPU support. This may cause poor streaming performance."));
                    displayedHdrSoftwareDecodeWarning = true;
                }
            }
        }

        // Check for compatibility between server and client codecs
        if ((m_SupportedVideoFormats & VIDEO_FORMAT_MASK_10BIT) && // Ignore this check if we already failed one above
            !(m_SupportedVideoFormats.maskByServerCodecModes(m_Computer->serverCodecModeSupport) & VIDEO_FORMAT_MASK_10BIT)) {
            emitLaunchWarning(tr("Your host PC and client PC don't support the same HDR video codecs."));
            m_SupportedVideoFormats.removeByMask(VIDEO_FORMAT_MASK_10BIT);
        }
    }

    if (m_Preferences->enableYUV444) {
        if (!(m_Computer->serverCodecModeSupport & SCM_MASK_YUV444)) {
            emitLaunchWarning(tr("Your host PC doesn't support YUV 4:4:4 streaming."));
            m_SupportedVideoFormats.removeByMask(VIDEO_FORMAT_MASK_YUV444);
        }
        else {
            m_SupportedVideoFormats.removeByMask(~m_SupportedVideoFormats.maskByServerCodecModes(m_Computer->serverCodecModeSupport));

            if (!m_SupportedVideoFormats.isEmpty() &&
                !(m_SupportedVideoFormats.front() & VIDEO_FORMAT_MASK_YUV444)) {
                emitLaunchWarning(tr("Your host PC doesn't support YUV 4:4:4 streaming for selected video codec."));
            }
            else if (m_Preferences->videoDecoderSelection != StreamingPreferences::VDS_FORCE_SOFTWARE) {
                while (!m_SupportedVideoFormats.isEmpty() &&
                       (m_SupportedVideoFormats.front() & VIDEO_FORMAT_MASK_YUV444) &&
                       getDecoderAvailability(testWindow,
                                              m_Preferences->videoDecoderSelection,
                                              m_SupportedVideoFormats.front(),
                                              m_StreamConfig.width,
                                              m_StreamConfig.height,
                                              m_StreamConfig.fps) != DecoderAvailability::Hardware) {
                    if (m_Preferences->videoDecoderSelection == StreamingPreferences::VDS_FORCE_HARDWARE) {
                        m_SupportedVideoFormats.removeFirst();
                    }
                    else {
                        emitLaunchWarning(tr("Using software decoding due to your selection to force YUV 4:4:4 without GPU support. This may cause poor streaming performance."));
                        break;
                    }
                }
                if (!m_SupportedVideoFormats.isEmpty() &&
                    !(m_SupportedVideoFormats.front() & VIDEO_FORMAT_MASK_YUV444)) {
                    emitLaunchWarning(tr("This PC's GPU doesn't support YUV 4:4:4 decoding for selected video codec."));
                }
            }
        }
    }

    if (m_StreamConfig.width >= 3840) {
        // Only allow 4K on GFE 3.x+
        if (m_Computer->gfeVersion.isEmpty() || m_Computer->gfeVersion.startsWith("2.")) {
            emitLaunchWarning(tr("GeForce Experience 3.0 or higher is required for 4K streaming."));

            m_StreamConfig.width = 1920;
            m_StreamConfig.height = 1080;
        }
    }

    // Test if audio works at the specified audio configuration
    bool audioTestPassed = testAudio(m_StreamConfig.audioConfiguration);

    // Gracefully degrade to stereo if surround sound doesn't work
    if (!audioTestPassed && CHANNEL_COUNT_FROM_AUDIO_CONFIGURATION(m_StreamConfig.audioConfiguration) > 2) {
        audioTestPassed = testAudio(AUDIO_CONFIGURATION_STEREO);
        if (audioTestPassed) {
            m_StreamConfig.audioConfiguration = AUDIO_CONFIGURATION_STEREO;
            emitLaunchWarning(tr("Your selected surround sound setting is not supported by the current audio device."));
        }
    }

    // If nothing worked, warn the user that audio will not work
    if (!audioTestPassed) {
        emitLaunchWarning(tr("Failed to open audio device. Audio will be unavailable during this session."));
    }

    // Check for unmapped gamepads
    if (!SdlInputHandler::getUnmappedGamepads().isEmpty()) {
        emitLaunchWarning(tr("An attached gamepad has no mapping and won't be usable. Visit the Moonlight help to resolve this."));
    }

    // If we removed all codecs with the checks above, use H.264 as the codec of last resort.
    if (m_SupportedVideoFormats.empty()) {
        m_SupportedVideoFormats.append(VIDEO_FORMAT_H264);
    }

    // NVENC will fail to initialize when any dimension exceeds 4096 using:
    // - H.264 on all versions of NVENC
    // - HEVC prior to Pascal
    //
    // However, if we aren't using Nvidia hosting software, don't assume anything about
    // encoding capabilities by using HEVC Main 10 support. It will likely be wrong.
    if ((m_StreamConfig.width > 4096 || m_StreamConfig.height > 4096) && m_Computer->isNvidiaServerSoftware) {
        // Pascal added support for 8K HEVC encoding support. Maxwell 2 could encode HEVC but only up to 4K.
        // We can't directly identify Pascal, but we can look for HEVC Main10 which was added in the same generation.
        if (m_Computer->maxLumaPixelsHEVC == 0 || !(m_Computer->serverCodecModeSupport & SCM_HEVC_MAIN10)) {
            emit displayLaunchError(tr("Your host PC's GPU doesn't support streaming video resolutions over 4K."));
            return false;
        }
        else if ((m_SupportedVideoFormats & ~VIDEO_FORMAT_MASK_H264) == 0) {
            emit displayLaunchError(tr("Video resolutions over 4K are not supported by the H.264 codec."));
            return false;
        }
    }

    if (m_Preferences->videoDecoderSelection == StreamingPreferences::VDS_FORCE_HARDWARE &&
            !(m_SupportedVideoFormats & VIDEO_FORMAT_MASK_10BIT) && // HDR was already checked for hardware decode support above
            getDecoderAvailability(testWindow,
                                   m_Preferences->videoDecoderSelection,
                                   m_SupportedVideoFormats.front(),
                                   m_StreamConfig.width,
                                   m_StreamConfig.height,
                                   m_StreamConfig.fps) != DecoderAvailability::Hardware) {
        if (m_Preferences->videoCodecConfig == StreamingPreferences::VCC_AUTO) {
            emit displayLaunchError(tr("Your selection to force hardware decoding cannot be satisfied due to missing hardware decoding support on this PC's GPU."));
        }
        else {
            emit displayLaunchError(tr("Your codec selection and force hardware decoding setting are not compatible. This PC's GPU lacks support for decoding your chosen codec."));
        }

        // Fail the launch, because we won't manage to get a decoder for the actual stream
        return false;
    }

    return true;
}


class DeferredSessionCleanupTask : public QRunnable
{
public:
    DeferredSessionCleanupTask(Session* session) :
        m_Session(session) {}

private:
    virtual ~DeferredSessionCleanupTask() override
    {
        // Allow another session to start now that we're cleaned up
        Session::s_ActiveSession = nullptr;
        Session::s_ActiveSessionSemaphore.release();

        // Notify that the session is ready to be cleaned up
        emit m_Session->readyForDeletion();
    }

    void run() override
    {
        // Only quit the running app if our session terminated gracefully
        bool shouldQuit =
                !m_Session->m_UnexpectedTermination &&
                (m_Session->m_Preferences->quitAppAfter ||
                 m_Session->m_ShouldExitAfterQuit);

        // Notify the UI
        if (shouldQuit) {
            emit m_Session->quitStarting();
        }
        else {
            emit m_Session->sessionFinished(m_Session->m_PortTestResults);
        }

        // The video decoder must already be destroyed, since it could
        // try to interact with APIs that can only be called between
        // LiStartConnection() and LiStopConnection().
        SDL_assert(m_Session->m_VideoDecoder == nullptr);

        // Finish cleanup of the connection state
        LiStopConnection();

        // Perform a best-effort app quit
        if (shouldQuit) {
            NvHTTP http(m_Session->m_Computer);

            // Logging is already done inside NvHTTP
            try {
                http.quitApp();
            } catch (const GfeHttpResponseException&) {
            } catch (const QtNetworkReplyException&) {
            }

            // Exit the entire program if requested
            if (m_Session->m_ShouldExitAfterQuit) {
                QCoreApplication::instance()->quit();
            }

            // Session is finished now
            emit m_Session->sessionFinished(m_Session->m_PortTestResults);
        }
    }

    Session* m_Session;
};

void Session::getWindowDimensions(int& x, int& y,
                                  int& width, int& height)
{
    int displayIndex = 0;

    if (m_Window != nullptr) {
        displayIndex = SDL_GetWindowDisplayIndex(m_Window);
        SDL_assert(displayIndex >= 0);
    }
    // Create our window on the same display that Qt's UI
    // was being displayed on.
    else {
        Q_ASSERT(m_QtWindow != nullptr);
        if (m_QtWindow != nullptr) {
            QScreen* screen = m_QtWindow->screen();
            if (screen != nullptr) {
                QRect displayRect = screen->geometry();

                SDL_LogInfo(SDL_LOG_CATEGORY_APPLICATION,
                            "Qt UI screen is at (%d,%d)",
                            displayRect.x(), displayRect.y());
                for (int i = 0; i < SDL_GetNumVideoDisplays(); i++) {
                    SDL_Rect displayBounds;

                    if (SDL_GetDisplayBounds(i, &displayBounds) == 0) {
                        if (displayBounds.x == displayRect.x() &&
                            displayBounds.y == displayRect.y()) {
                            SDL_LogInfo(SDL_LOG_CATEGORY_APPLICATION,
                                        "SDL found matching display %d",
                                        i);
                            displayIndex = i;
                            break;
                        }
                    }
                    else {
                        SDL_LogWarn(SDL_LOG_CATEGORY_APPLICATION,
                                    "SDL_GetDisplayBounds(%d) failed: %s",
                                    i, SDL_GetError());
                    }
                }
            }
            else {
                SDL_LogWarn(SDL_LOG_CATEGORY_APPLICATION,
                            "Qt window is not associated with a QScreen!");
            }
        }
    }

<<<<<<< HEAD
    // Use custom window size if specified
    if (m_Preferences->enableCustomWindowSize &&
            m_Preferences->windowMode == StreamingPreferences::WM_WINDOWED &&
            m_Preferences->windowWidth > 0 && m_Preferences->windowHeight > 0) {
        width = m_Preferences->windowWidth;
        height = m_Preferences->windowHeight;
=======
    SDL_Rect usableBounds;
    if (SDL_GetDisplayUsableBounds(displayIndex, &usableBounds) == 0) {
        // If the stream resolution fits within the usable display area, use it directly
        if (m_StreamConfig.width <= usableBounds.w &&
            m_StreamConfig.height <= usableBounds.h) {
            width = m_StreamConfig.width;
            height = m_StreamConfig.height;
        } else {
            // Otherwise, use 80% of usable bounds and preserve aspect ratio
            SDL_Rect src, dst;
            src.x = src.y = dst.x = dst.y = 0;
            src.w = m_StreamConfig.width;
            src.h = m_StreamConfig.height;

            dst.w = ((int)(usableBounds.w * 0.80f)) & ~0x1;  // even width
            dst.h = ((int)(usableBounds.h * 0.80f)) & ~0x1;  // even height

            StreamUtils::scaleSourceToDestinationSurface(&src, &dst);

            width = dst.w;
            height = dst.h;
        }
>>>>>>> 0c835433
    }
    else {
        SDL_Rect usableBounds;
        if (SDL_GetDisplayUsableBounds(displayIndex, &usableBounds) == 0) {
            // If the stream resolution fits within the usable display area, use it directly
            if (m_StreamConfig.width <= usableBounds.w &&
                m_StreamConfig.height <= usableBounds.h) {
                width = m_StreamConfig.width;
                height = m_StreamConfig.height;
            } else {
                // Otherwise, use 80% of usable bounds and preserve aspect ratio
                SDL_Rect src, dst;
                src.x = src.y = dst.x = dst.y = 0;
                src.w = m_StreamConfig.width;
                src.h = m_StreamConfig.height;

                dst.w = ((int)(usableBounds.w * 0.80f)) & ~0x1;  // even width
                dst.h = ((int)(usableBounds.h * 0.80f)) & ~0x1;  // even height

                StreamUtils::scaleSourceToDestinationSurface(&src, &dst);

                width = dst.w;
                height = dst.h;
            }
        }
        else {
            SDL_LogError(SDL_LOG_CATEGORY_APPLICATION,
                         "SDL_GetDisplayUsableBounds() failed: %s",
                         SDL_GetError());

            width = m_StreamConfig.width;
            height = m_StreamConfig.height;
        }
    }

    x = y = SDL_WINDOWPOS_CENTERED_DISPLAY(displayIndex);
}

void Session::updateOptimalWindowDisplayMode()
{
    SDL_DisplayMode desktopMode, bestMode, mode;
    int displayIndex = SDL_GetWindowDisplayIndex(m_Window);

    // Try the current display mode first. On macOS, this will be the normal
    // scaled desktop resolution setting.
    if (SDL_GetDesktopDisplayMode(displayIndex, &desktopMode) == 0) {
        // If this doesn't fit the selected resolution, use the native
        // resolution of the panel (unscaled).
        if (desktopMode.w < m_ActiveVideoWidth || desktopMode.h < m_ActiveVideoHeight) {
            SDL_Rect safeArea;
            if (!StreamUtils::getNativeDesktopMode(displayIndex, &desktopMode, &safeArea)) {
                return;
            }
        }
    }
    else {
        SDL_LogWarn(SDL_LOG_CATEGORY_APPLICATION,
                    "SDL_GetDesktopDisplayMode() failed: %s",
                    SDL_GetError());
        return;
    }

    // Start with the native desktop resolution and try to find
    // the highest refresh rate that our stream FPS evenly divides.
    bestMode = desktopMode;
    bestMode.refresh_rate = 0;
    for (int i = 0; i < SDL_GetNumDisplayModes(displayIndex); i++) {
        if (SDL_GetDisplayMode(displayIndex, i, &mode) == 0) {
            if (mode.w == desktopMode.w && mode.h == desktopMode.h &&
                    mode.refresh_rate % m_StreamConfig.fps == 0) {
                SDL_LogInfo(SDL_LOG_CATEGORY_APPLICATION,
                            "Found display mode with desktop resolution: %dx%dx%d",
                            mode.w, mode.h, mode.refresh_rate);
                if (mode.refresh_rate > bestMode.refresh_rate) {
                    bestMode = mode;
                }
            }
        }
    }

    // If we didn't find a mode that matched the current resolution and
    // had a high enough refresh rate, start looking for lower resolution
    // modes that can meet the required refresh rate and minimum video
    // resolution. We will also try to pick a display mode that matches
    // aspect ratio closest to the video stream.
    if (bestMode.refresh_rate == 0) {
        float bestModeAspectRatio = 0;
        float videoAspectRatio = (float)m_ActiveVideoWidth / (float)m_ActiveVideoHeight;
        for (int i = 0; i < SDL_GetNumDisplayModes(displayIndex); i++) {
            if (SDL_GetDisplayMode(displayIndex, i, &mode) == 0) {
                float modeAspectRatio = (float)mode.w / (float)mode.h;
                if (mode.w >= m_ActiveVideoWidth && mode.h >= m_ActiveVideoHeight &&
                        mode.refresh_rate % m_StreamConfig.fps == 0) {
                    SDL_LogInfo(SDL_LOG_CATEGORY_APPLICATION,
                                "Found display mode with video resolution: %dx%dx%d",
                                mode.w, mode.h, mode.refresh_rate);
                    if (mode.refresh_rate >= bestMode.refresh_rate &&
                            (bestModeAspectRatio == 0 || fabs(videoAspectRatio - modeAspectRatio) <= fabs(videoAspectRatio - bestModeAspectRatio))) {
                        bestMode = mode;
                        bestModeAspectRatio = modeAspectRatio;
                    }
                }
            }
        }
    }

    if (bestMode.refresh_rate == 0) {
        // We may find no match if the user has moved a 120 FPS
        // stream onto a 60 Hz monitor (since no refresh rate can
        // divide our FPS setting). We'll stick to the default in
        // this case.
        SDL_LogWarn(SDL_LOG_CATEGORY_APPLICATION,
                    "No matching display mode found; using desktop mode");
        bestMode = desktopMode;
    }

    if ((SDL_GetWindowFlags(m_Window) & SDL_WINDOW_FULLSCREEN_DESKTOP) == SDL_WINDOW_FULLSCREEN) {
        // Only print when the window is actually in full-screen exclusive mode,
        // otherwise we're not actually using the mode we've set here
        SDL_LogInfo(SDL_LOG_CATEGORY_APPLICATION,
                    "Chosen best display mode: %dx%dx%d",
                    bestMode.w, bestMode.h, bestMode.refresh_rate);
    }

    SDL_SetWindowDisplayMode(m_Window, &bestMode);
}

void Session::toggleFullscreen()
{
    bool fullScreen = !(SDL_GetWindowFlags(m_Window) & m_FullScreenFlag);

#if defined(Q_OS_WIN32) || defined(Q_OS_DARWIN)
    // Destroy the video decoder before toggling full-screen because D3D9 can try
    // to put the window back into full-screen before we've managed to destroy
    // the renderer. This leads to excessive flickering and can cause the window
    // decorations to get messed up as SDL and D3D9 fight over the window style.
    //
    // On Apple Silicon Macs, the AVSampleBufferDisplayLayer may cause WindowServer
    // to deadlock when transitioning out of fullscreen. Destroy the decoder before
    // exiting fullscreen as a workaround. See issue #973.
    SDL_AtomicLock(&m_DecoderLock);
    delete m_VideoDecoder;
    m_VideoDecoder = nullptr;
    SDL_AtomicUnlock(&m_DecoderLock);
#endif

    // Actually enter/leave fullscreen
    SDL_SetWindowFullscreen(m_Window, fullScreen ? m_FullScreenFlag : 0);

#ifdef Q_OS_DARWIN
    // SDL on macOS has a bug that causes the window size to be reset to crazy
    // large dimensions when exiting out of true fullscreen mode. We can work
    // around the issue by manually resetting the position and size here.
    if (!fullScreen && m_FullScreenFlag == SDL_WINDOW_FULLSCREEN) {
        int x, y, width, height;
        getWindowDimensions(x, y, width, height);
        SDL_SetWindowSize(m_Window, width, height);
        SDL_SetWindowPosition(m_Window, x, y);
    }
#endif

    // Input handler might need to start/stop keyboard grab after changing modes
    m_InputHandler->updateKeyboardGrabState();

    // Input handler might need stop/stop mouse grab after changing modes
    m_InputHandler->updatePointerRegionLock();
}

void Session::notifyMouseEmulationMode(bool enabled)
{
    m_MouseEmulationRefCount += enabled ? 1 : -1;
    SDL_assert(m_MouseEmulationRefCount >= 0);

    // We re-use the status update overlay for mouse mode notification
    if (m_MouseEmulationRefCount > 0) {
        m_OverlayManager.updateOverlayText(Overlay::OverlayStatusUpdate, "Gamepad mouse mode active\nLong press Start to deactivate");
        m_OverlayManager.setOverlayState(Overlay::OverlayStatusUpdate, true);
    }
    else {
        m_OverlayManager.setOverlayState(Overlay::OverlayStatusUpdate, false);
    }
}

class AsyncConnectionStartThread : public QThread
{
public:
    AsyncConnectionStartThread(Session* session) :
        QThread(nullptr),
        m_Session(session)
    {
        setObjectName("Async Conn Start");
    }

    void run() override
    {
        m_Session->m_AsyncConnectionSuccess = m_Session->startConnectionAsync();
    }

    Session* m_Session;
};

// Called in a non-main thread
bool Session::startConnectionAsync()
{
    // Wait 1.5 seconds before connecting to let the user
    // have time to read any messages present on the segue
    SDL_Delay(1500);

    // The UI should have ensured the old game was already quit
    // if we decide to stream a different game.
    Q_ASSERT(m_Computer->currentGameId == 0 ||
             m_Computer->currentGameId == m_App.id);

    bool enableGameOptimizations;
    if (m_Computer->isNvidiaServerSoftware) {
        // GFE will set all settings to 720p60 if it doesn't recognize
        // the chosen resolution. Avoid that by disabling SOPS when it
        // is not streaming a supported resolution.
        enableGameOptimizations = false;
        for (const NvDisplayMode &mode : m_Computer->displayModes) {
            if (mode.width == m_StreamConfig.width &&
                    mode.height == m_StreamConfig.height) {
                SDL_LogInfo(SDL_LOG_CATEGORY_APPLICATION,
                            "Found host supported resolution: %dx%d",
                            mode.width, mode.height);
                enableGameOptimizations = m_Preferences->gameOptimizations;
                break;
            }
        }
    }
    else {
        // Always send SOPS to Sunshine because we may repurpose the
        // option to control whether the display mode is adjusted
        enableGameOptimizations = m_Preferences->gameOptimizations;
    }

    QString rtspSessionUrl;

    try {
        NvHTTP http(m_Computer);
        http.startApp(m_Computer->currentGameId != 0 ? "resume" : "launch",
                      m_Computer->isNvidiaServerSoftware,
                      m_App.id, &m_StreamConfig,
                      enableGameOptimizations,
                      m_Preferences->playAudioOnHost,
                      m_InputHandler->getAttachedGamepadMask(),
                      !m_Preferences->multiController,
                      rtspSessionUrl);
    } catch (const GfeHttpResponseException& e) {
        emit displayLaunchError(tr("Host returned error: %1").arg(e.toQString()));
        return false;
    } catch (const QtNetworkReplyException& e) {
        emit displayLaunchError(e.toQString());
        return false;
    }

    QByteArray hostnameStr = m_Computer->activeAddress.address().toLatin1();
    QByteArray siAppVersion = m_Computer->appVersion.toLatin1();

    SERVER_INFORMATION hostInfo;
    hostInfo.address = hostnameStr.data();
    hostInfo.serverInfoAppVersion = siAppVersion.data();
    hostInfo.serverCodecModeSupport = m_Computer->serverCodecModeSupport;

    // Older GFE versions didn't have this field
    QByteArray siGfeVersion;
    if (!m_Computer->gfeVersion.isEmpty()) {
        siGfeVersion = m_Computer->gfeVersion.toLatin1();
    }
    if (!siGfeVersion.isEmpty()) {
        hostInfo.serverInfoGfeVersion = siGfeVersion.data();
    }

    // Older GFE and Sunshine versions didn't have this field
    QByteArray rtspSessionUrlStr;
    if (!rtspSessionUrl.isEmpty()) {
        rtspSessionUrlStr = rtspSessionUrl.toLatin1();
        hostInfo.rtspSessionUrl = rtspSessionUrlStr.data();
    }

    if (m_Preferences->packetSize != 0) {
        // Override default packet size and remote streaming detection
        // NB: Using STREAM_CFG_AUTO will cap our packet size at 1024 for remote hosts.
        m_StreamConfig.streamingRemotely = STREAM_CFG_LOCAL;
        m_StreamConfig.packetSize = m_Preferences->packetSize;
        SDL_LogWarn(SDL_LOG_CATEGORY_APPLICATION,
                    "Using custom packet size: %d bytes",
                    m_Preferences->packetSize);
    }
    else {
        // Use 1392 byte video packets by default
        m_StreamConfig.packetSize = 1392;

        // getActiveAddressReachability() does network I/O, so we only attempt to check
        // reachability if we've already contacted the PC successfully.
        switch (m_Computer->getActiveAddressReachability()) {
        case NvComputer::RI_LAN:
            // This address is on-link, so treat it as a local address
            // even if it's not in RFC 1918 space or it's an IPv6 address.
            m_StreamConfig.streamingRemotely = STREAM_CFG_LOCAL;
            break;
        case NvComputer::RI_VPN:
            // It looks like our route to this PC is over a VPN, so cap at 1024 bytes.
            // Treat it as remote even if the target address is in RFC 1918 address space.
            m_StreamConfig.streamingRemotely = STREAM_CFG_REMOTE;
            m_StreamConfig.packetSize = 1024;
            break;
        default:
            // If we don't have reachability info, let moonlight-common-c decide.
            m_StreamConfig.streamingRemotely = STREAM_CFG_AUTO;
            break;
        }
    }

    // If the user has chosen YUV444 without adjusting the bitrate but the host doesn't
    // support YUV444 streaming, use the default non-444 bitrate for the stream instead.
    // This should provide equivalent image quality for YUV420 as the stream would have
    // had if the host supported YUV444 (though obviously with 4:2:0 subsampling).
    // If the user has adjusted the bitrate from default, we'll assume they really wanted
    // that value and not second guess them.
    if (m_Preferences->enableYUV444 &&
        !(m_StreamConfig.supportedVideoFormats & VIDEO_FORMAT_MASK_YUV444) &&
        m_StreamConfig.bitrate == StreamingPreferences::getDefaultBitrate(m_StreamConfig.width,
                                                                          m_StreamConfig.height,
                                                                          m_StreamConfig.fps,
                                                                          true)) {
        m_StreamConfig.bitrate = StreamingPreferences::getDefaultBitrate(m_StreamConfig.width,
                                                                         m_StreamConfig.height,
                                                                         m_StreamConfig.fps,
                                                                         false);
    }

    int err = LiStartConnection(&hostInfo, &m_StreamConfig, &k_ConnCallbacks,
                                &m_VideoCallbacks, &m_AudioCallbacks,
                                NULL, 0, NULL, 0);
    if (err != 0) {
        // We already displayed an error dialog in the stage failure
        // listener.
        return false;
    }

    emit connectionStarted();
    return true;
}

void Session::flushWindowEvents()
{
    // Pump events to ensure all pending OS events are posted
    SDL_PumpEvents();

    // Insert a barrier to discard any additional window events.
    // We don't use SDL_FlushEvent() here because it could cause
    // important events to be lost.
    m_FlushingWindowEventsRef++;

    // This event will cause us to set m_FlushingWindowEvents back to false.
    SDL_Event flushEvent = {};
    flushEvent.type = SDL_USEREVENT;
    flushEvent.user.code = SDL_CODE_FLUSH_WINDOW_EVENT_BARRIER;
    SDL_PushEvent(&flushEvent);
}

void Session::setShouldExitAfterQuit()
{
    m_ShouldExitAfterQuit = true;
}

class ExecThread : public QThread
{
public:
    ExecThread(Session* session) :
        QThread(nullptr),
        m_Session(session)
    {
        setObjectName("Session Exec");
    }

    void run() override
    {
        m_Session->execInternal();
    }

    Session* m_Session;
};

void Session::exec(QWindow* qtWindow)
{
    m_QtWindow = qtWindow;

    // Use a separate thread for the streaming session on X11 or Wayland
    // to ensure we don't stomp on Qt's GL context. This breaks when using
    // the Qt EGLFS backend, so we will restrict this to X11
    m_ThreadedExec = WMUtils::isRunningX11() || WMUtils::isRunningWayland();

    if (m_ThreadedExec) {
        // Run the streaming session on a separate thread for Linux/BSD
        ExecThread execThread(this);
        execThread.start();

        // Until the SDL streaming window is created, we should continue
        // to update the Qt UI to allow warning messages to display and
        // make sure that the Qt window can hide itself.
        while (!execThread.wait(10) && m_Window == nullptr) {
            QCoreApplication::processEvents(QEventLoop::ExcludeUserInputEvents);
            QCoreApplication::sendPostedEvents();
        }
        QCoreApplication::processEvents(QEventLoop::ExcludeUserInputEvents);
        QCoreApplication::sendPostedEvents();

        // SDL is in charge now. Wait until the streaming thread exits
        // to further update the Qt window.
        execThread.wait();
    }
    else {
        // Run the streaming session on the main thread for Windows and macOS
        execInternal();
    }
}

void Session::execInternal()
{
    // Complete initialization in this deferred context to avoid
    // calling expensive functions in the constructor (during the
    // process of loading the StreamSegue).
    //
    // NB: This initializes the SDL video subsystem, so it must be
    // called on the main thread.
    if (!initialize()) {
        emit sessionFinished(0);
        emit readyForDeletion();
        return;
    }

    // Wait for any old session to finish cleanup
    s_ActiveSessionSemaphore.acquire();

    // We're now active
    s_ActiveSession = this;

    // Initialize the gamepad code with our preferences
    // NB: m_InputHandler must be initialize before starting the connection.
    m_InputHandler = new SdlInputHandler(*m_Preferences, m_StreamConfig.width, m_StreamConfig.height);

    AsyncConnectionStartThread asyncConnThread(this);
    if (!m_ThreadedExec) {
        // Kick off the async connection thread while we sit here and pump the event loop
        asyncConnThread.start();
        while (!asyncConnThread.wait(10)) {
            QCoreApplication::processEvents(QEventLoop::ExcludeUserInputEvents);
            QCoreApplication::sendPostedEvents();
        }

        // Pump the event loop one last time to ensure we pick up any events from
        // the thread that happened while it was in the final successful QThread::wait().
        QCoreApplication::processEvents(QEventLoop::ExcludeUserInputEvents);
        QCoreApplication::sendPostedEvents();
    }
    else {
        // We're already in a separate thread so run the connection operations
        // synchronously and don't pump the event loop. The main thread is already
        // pumping the event loop for us.
        asyncConnThread.run();
    }

    // If the connection failed, clean up and abort the connection.
    if (!m_AsyncConnectionSuccess) {
        delete m_InputHandler;
        m_InputHandler = nullptr;
        SDL_QuitSubSystem(SDL_INIT_VIDEO);
        QThreadPool::globalInstance()->start(new DeferredSessionCleanupTask(this));
        return;
    }

    int x, y, width, height;
    getWindowDimensions(x, y, width, height);

#ifdef STEAM_LINK
    // We need a little delay before creating the window or we will trigger some kind
    // of graphics driver bug on Steam Link that causes a jagged overlay to appear in
    // the top right corner randomly.
    SDL_Delay(500);
#endif

    // Request at least 8 bits per color for GL
    SDL_GL_SetAttribute(SDL_GL_RED_SIZE, 8);
    SDL_GL_SetAttribute(SDL_GL_GREEN_SIZE, 8);
    SDL_GL_SetAttribute(SDL_GL_BLUE_SIZE, 8);

    // We always want a resizable window with High DPI enabled
    Uint32 defaultWindowFlags = SDL_WINDOW_ALLOW_HIGHDPI | SDL_WINDOW_RESIZABLE;

    // If we're starting in windowed mode and the Moonlight GUI is maximized or
    // minimized, match that with the streaming window.
    if (!m_IsFullScreen && m_QtWindow != nullptr) {
#if QT_VERSION >= QT_VERSION_CHECK(5, 10, 0)
        // Qt 5.10+ can propagate multiple states together
        if (m_QtWindow->windowStates() & Qt::WindowMaximized) {
            defaultWindowFlags |= SDL_WINDOW_MAXIMIZED;
        }
        if (m_QtWindow->windowStates() & Qt::WindowMinimized) {
            defaultWindowFlags |= SDL_WINDOW_MINIMIZED;
        }
#else
        // Qt 5.9 only supports a single state at a time
        if (m_QtWindow->windowState() == Qt::WindowMaximized) {
            defaultWindowFlags |= SDL_WINDOW_MAXIMIZED;
        }
        else if (m_QtWindow->windowState() == Qt::WindowMinimized) {
            defaultWindowFlags |= SDL_WINDOW_MINIMIZED;
        }
#endif
    }

    // We use only the computer name on macOS to match Apple conventions where the
    // app name is featured in the menu bar and the document name is in the title bar.
#ifdef Q_OS_DARWIN
    std::string windowName = QString(m_Computer->name).toStdString();
#else
    std::string windowName = QString(m_Computer->name + " - Moonlight").toStdString();
#endif

    m_Window = SDL_CreateWindow(windowName.c_str(),
                                x,
                                y,
                                width,
                                height,
                                defaultWindowFlags | StreamUtils::getPlatformWindowFlags());
    if (!m_Window) {
        SDL_LogWarn(SDL_LOG_CATEGORY_APPLICATION,
                    "SDL_CreateWindow() failed with platform flags: %s",
                    SDL_GetError());

        m_Window = SDL_CreateWindow(windowName.c_str(),
                                    x,
                                    y,
                                    width,
                                    height,
                                    defaultWindowFlags);
        if (!m_Window) {
            SDL_LogError(SDL_LOG_CATEGORY_APPLICATION,
                         "SDL_CreateWindow() failed: %s",
                         SDL_GetError());

            delete m_InputHandler;
            m_InputHandler = nullptr;
            SDL_QuitSubSystem(SDL_INIT_VIDEO);
            QThreadPool::globalInstance()->start(new DeferredSessionCleanupTask(this));
            return;
        }
    }

    // HACK: Remove once proper Dark Mode support lands in SDL
#ifdef Q_OS_WIN32
    if (m_QtWindow != nullptr) {
        BOOL darkModeEnabled;

        // Query whether dark mode is enabled for our Qt window (which tracks the OS dark mode state)
        if (FAILED(DwmGetWindowAttribute((HWND)m_QtWindow->winId(), DWMWA_USE_IMMERSIVE_DARK_MODE, &darkModeEnabled, sizeof(darkModeEnabled))) &&
            FAILED(DwmGetWindowAttribute((HWND)m_QtWindow->winId(), DWMWA_USE_IMMERSIVE_DARK_MODE_OLD, &darkModeEnabled, sizeof(darkModeEnabled)))) {
            darkModeEnabled = FALSE;
        }

        SDL_SysWMinfo info;
        SDL_VERSION(&info.version);

        if (SDL_GetWindowWMInfo(m_Window, &info) && info.subsystem == SDL_SYSWM_WINDOWS) {
            // If dark mode is enabled, propagate that to our SDL window
            if (darkModeEnabled) {
                if (FAILED(DwmSetWindowAttribute(info.info.win.window, DWMWA_USE_IMMERSIVE_DARK_MODE, &darkModeEnabled, sizeof(darkModeEnabled)))) {
                    DwmSetWindowAttribute(info.info.win.window, DWMWA_USE_IMMERSIVE_DARK_MODE_OLD, &darkModeEnabled, sizeof(darkModeEnabled));
                }

                // Toggle non-client rendering off and back on to ensure dark mode takes effect on Windows 10.
                // DWM doesn't seem to correctly invalidate the non-client area after enabling dark mode.
                DWMNCRENDERINGPOLICY ncPolicy = DWMNCRP_DISABLED;
                DwmSetWindowAttribute(info.info.win.window, DWMWA_NCRENDERING_POLICY, &ncPolicy, sizeof(ncPolicy));
                ncPolicy = DWMNCRP_ENABLED;
                DwmSetWindowAttribute(info.info.win.window, DWMWA_NCRENDERING_POLICY, &ncPolicy, sizeof(ncPolicy));
            }
        }
    }
#endif

    m_InputHandler->setWindow(m_Window);

    QSvgRenderer svgIconRenderer(QString(":/res/moonlight.svg"));
    QImage svgImage(ICON_SIZE, ICON_SIZE, QImage::Format_RGBA8888);
    svgImage.fill(0);

    QPainter svgPainter(&svgImage);
    svgIconRenderer.render(&svgPainter);
    SDL_Surface* iconSurface = SDL_CreateRGBSurfaceWithFormatFrom((void*)svgImage.constBits(),
                                                                  svgImage.width(),
                                                                  svgImage.height(),
                                                                  32,
                                                                  4 * svgImage.width(),
                                                                  SDL_PIXELFORMAT_RGBA32);
#ifndef Q_OS_DARWIN
    // Other platforms seem to preserve our Qt icon when creating a new window.
    if (iconSurface != nullptr) {
        // This must be called before entering full-screen mode on Windows
        // or our icon will not persist when toggling to windowed mode
        SDL_SetWindowIcon(m_Window, iconSurface);
    }
#endif

    // Update the window display mode based on our current monitor
    // for if/when we enter full-screen mode.
    updateOptimalWindowDisplayMode();

    // Enter full screen if requested
    if (m_IsFullScreen) {
        SDL_SetWindowFullscreen(m_Window, m_FullScreenFlag);
    }

    bool needsFirstEnterCapture = false;
    bool needsPostDecoderCreationCapture = false;

    // HACK: For Wayland, we wait until we get the first SDL_WINDOWEVENT_ENTER
    // event where it seems to work consistently on GNOME. For other platforms,
    // especially where SDL may call SDL_RecreateWindow(), we must only capture
    // after the decoder is created.
    if (strcmp(SDL_GetCurrentVideoDriver(), "wayland") == 0) {
        // Native Wayland: Capture on SDL_WINDOWEVENT_ENTER
        needsFirstEnterCapture = true;
    }
    else {
        // X11/XWayland: Capture after decoder creation
        needsPostDecoderCreationCapture = true;
    }

    // Stop text input. SDL enables it by default
    // when we initialize the video subsystem, but this
    // causes an IME popup when certain keys are held down
    // on macOS.
    SDL_StopTextInput();

    // Disable the screen saver if requested
    if (m_Preferences->keepAwake) {
        SDL_DisableScreenSaver();
    }

    // Hide Qt's fake mouse cursor on EGLFS systems
    if (QGuiApplication::platformName() == "eglfs") {
        QGuiApplication::setOverrideCursor(QCursor(Qt::BlankCursor));
    }

    // Set timer resolution to 1 ms on Windows for greater
    // sleep precision and more accurate callback timing.
    SDL_SetHint(SDL_HINT_TIMER_RESOLUTION, "1");

    int currentDisplayIndex = SDL_GetWindowDisplayIndex(m_Window);

    // Now that we're about to stream, any SDL_QUIT event is expected
    // unless it comes from the connection termination callback where
    // (m_UnexpectedTermination is set back to true).
    m_UnexpectedTermination = false;

    // Start rich presence to indicate we're in game
    RichPresenceManager presence(*m_Preferences, m_App.name);

    // Toggle the stats overlay if requested by the user
    m_OverlayManager.setOverlayState(Overlay::OverlayDebug, m_Preferences->showPerformanceOverlay);

    // Hijack this thread to be the SDL main thread. We have to do this
    // because we want to suspend all Qt processing until the stream is over.
    SDL_Event event;
    for (;;) {
#if SDL_VERSION_ATLEAST(2, 0, 18) && !defined(STEAM_LINK)
        // SDL 2.0.18 has a proper wait event implementation that uses platform
        // support to block on events rather than polling on Windows, macOS, X11,
        // and Wayland. It will fall back to 1 ms polling if a joystick is
        // connected, so we don't use it for STEAM_LINK to ensure we only poll
        // every 10 ms.
        //
        // NB: This behavior was introduced in SDL 2.0.16, but had a few critical
        // issues that could cause indefinite timeouts, delayed joystick detection,
        // and other problems.
        if (!SDL_WaitEventTimeout(&event, 1000)) {
            presence.runCallbacks();
            continue;
        }
#else
        // We explicitly use SDL_PollEvent() and SDL_Delay() because
        // SDL_WaitEvent() has an internal SDL_Delay(10) inside which
        // blocks this thread too long for high polling rate mice and high
        // refresh rate displays.
        if (!SDL_PollEvent(&event)) {
#ifndef STEAM_LINK
            SDL_Delay(1);
#else
            // Waking every 1 ms to process input is too much for the low performance
            // ARM core in the Steam Link, so we will wait 10 ms instead.
            SDL_Delay(10);
#endif
            presence.runCallbacks();
            continue;
        }
#endif
        switch (event.type) {
        case SDL_QUIT:
            SDL_LogInfo(SDL_LOG_CATEGORY_APPLICATION,
                        "Quit event received");
            goto DispatchDeferredCleanup;

        case SDL_USEREVENT:
            switch (event.user.code) {
            case SDL_CODE_FRAME_READY:
                if (m_VideoDecoder != nullptr) {
                    m_VideoDecoder->renderFrameOnMainThread();
                }
                break;
            case SDL_CODE_FLUSH_WINDOW_EVENT_BARRIER:
                m_FlushingWindowEventsRef--;
                break;
            case SDL_CODE_GAMECONTROLLER_RUMBLE:
                m_InputHandler->rumble((uint16_t)(uintptr_t)event.user.data1,
                                       (uint16_t)((uintptr_t)event.user.data2 >> 16),
                                       (uint16_t)((uintptr_t)event.user.data2 & 0xFFFF));
                break;
            case SDL_CODE_GAMECONTROLLER_RUMBLE_TRIGGERS:
                m_InputHandler->rumbleTriggers((uint16_t)(uintptr_t)event.user.data1,
                                               (uint16_t)((uintptr_t)event.user.data2 >> 16),
                                               (uint16_t)((uintptr_t)event.user.data2 & 0xFFFF));
                break;
            case SDL_CODE_GAMECONTROLLER_SET_MOTION_EVENT_STATE:
                m_InputHandler->setMotionEventState((uint16_t)(uintptr_t)event.user.data1,
                                                    (uint8_t)((uintptr_t)event.user.data2 >> 16),
                                                    (uint16_t)((uintptr_t)event.user.data2 & 0xFFFF));
                break;
            case SDL_CODE_GAMECONTROLLER_SET_CONTROLLER_LED:
                m_InputHandler->setControllerLED((uint16_t)(uintptr_t)event.user.data1,
                                                 (uint8_t)((uintptr_t)event.user.data2 >> 16),
                                                 (uint8_t)((uintptr_t)event.user.data2 >> 8),
                                                 (uint8_t)((uintptr_t)event.user.data2));
                break;
            case SDL_CODE_GAMECONTROLLER_SET_ADAPTIVE_TRIGGERS:
                m_InputHandler->setAdaptiveTriggers((uint16_t)(uintptr_t)event.user.data1,
                                                    (DualSenseOutputReport *)event.user.data2);
                break;
            default:
                SDL_assert(false);
            }
            break;

        case SDL_WINDOWEVENT:
            // Early handling of some events
            switch (event.window.event) {
            case SDL_WINDOWEVENT_FOCUS_LOST:
                if (m_Preferences->muteOnFocusLoss) {
                    m_AudioMuted = true;
                }
                m_InputHandler->notifyFocusLost();
                break;
            case SDL_WINDOWEVENT_FOCUS_GAINED:
                if (m_Preferences->muteOnFocusLoss) {
                    m_AudioMuted = false;
                }
                break;
            case SDL_WINDOWEVENT_LEAVE:
                m_InputHandler->notifyMouseLeave();
                break;
            }

            presence.runCallbacks();

            // Capture the mouse on SDL_WINDOWEVENT_ENTER if needed
            if (needsFirstEnterCapture && event.window.event == SDL_WINDOWEVENT_ENTER) {
                m_InputHandler->setCaptureActive(true);
                needsFirstEnterCapture = false;
            }

            // We want to recreate the decoder for resizes (full-screen toggles) and the initial shown event.
            // We use SDL_WINDOWEVENT_SIZE_CHANGED rather than SDL_WINDOWEVENT_RESIZED because the latter doesn't
            // seem to fire when switching from windowed to full-screen on X11.
            if (event.window.event != SDL_WINDOWEVENT_SIZE_CHANGED &&
                (event.window.event != SDL_WINDOWEVENT_SHOWN || m_VideoDecoder != nullptr)) {
                // Check that the window display hasn't changed. If it has, we want
                // to recreate the decoder to allow it to adapt to the new display.
                // This will allow Pacer to pull the new display refresh rate.
#if SDL_VERSION_ATLEAST(2, 0, 18)
                // On SDL 2.0.18+, there's an event for this specific situation
                if (event.window.event != SDL_WINDOWEVENT_DISPLAY_CHANGED) {
                    break;
                }
#else
                // Prior to SDL 2.0.18, we must check the display index for each window event
                if (SDL_GetWindowDisplayIndex(m_Window) == currentDisplayIndex) {
                    break;
                }
#endif
            }
#ifdef Q_OS_WIN32
            // We can get a resize event after being minimized. Recreating the renderer at that time can cause
            // us to start drawing on the screen even while our window is minimized. Minimizing on Windows also
            // moves the window to -32000, -32000 which can cause a false window display index change. Avoid
            // that whole mess by never recreating the decoder if we're minimized.
            else if (SDL_GetWindowFlags(m_Window) & SDL_WINDOW_MINIMIZED) {
                break;
            }
#endif

            if (m_FlushingWindowEventsRef > 0) {
                // Ignore window events for renderer reset if flushing
                SDL_LogInfo(SDL_LOG_CATEGORY_APPLICATION,
                            "Dropping window event during flush: %d (%d %d)",
                            event.window.event,
                            event.window.data1,
                            event.window.data2);
                break;
            }

            // Allow the renderer to handle the state change without being recreated
            if (m_VideoDecoder) {
                bool forceRecreation = false;

                WINDOW_STATE_CHANGE_INFO windowChangeInfo = {};
                windowChangeInfo.window = m_Window;

                if (event.window.event == SDL_WINDOWEVENT_SIZE_CHANGED) {
                    windowChangeInfo.stateChangeFlags |= WINDOW_STATE_CHANGE_SIZE;

                    windowChangeInfo.width = event.window.data1;
                    windowChangeInfo.height = event.window.data2;
                }

                int newDisplayIndex = SDL_GetWindowDisplayIndex(m_Window);
                if (newDisplayIndex != currentDisplayIndex) {
                    windowChangeInfo.stateChangeFlags |= WINDOW_STATE_CHANGE_DISPLAY;

                    windowChangeInfo.displayIndex = newDisplayIndex;

                    // If the refresh rates have changed, we will need to go through the full
                    // decoder recreation path to ensure Pacer is switched to the new display
                    // and that we apply any V-Sync disablement rules that may be needed for
                    // this display.
                    SDL_DisplayMode oldMode, newMode;
                    if (SDL_GetCurrentDisplayMode(currentDisplayIndex, &oldMode) < 0 ||
                            SDL_GetCurrentDisplayMode(newDisplayIndex, &newMode) < 0 ||
                            oldMode.refresh_rate != newMode.refresh_rate) {
                        SDL_LogInfo(SDL_LOG_CATEGORY_APPLICATION,
                                    "Forcing renderer recreation due to refresh rate change between displays");
                        forceRecreation = true;
                    }
                }

                if (!forceRecreation && m_VideoDecoder->notifyWindowChanged(&windowChangeInfo)) {
                    // Update the window display mode based on our current monitor
                    // NB: Avoid a useless modeset by only doing this if it changed.
                    if (newDisplayIndex != currentDisplayIndex) {
                        currentDisplayIndex = newDisplayIndex;
                        updateOptimalWindowDisplayMode();
                    }

                    break;
                }
            }

            SDL_LogInfo(SDL_LOG_CATEGORY_APPLICATION,
                        "Recreating renderer for window event: %d (%d %d)",
                        event.window.event,
                        event.window.data1,
                        event.window.data2);

            // Fall through
        case SDL_RENDER_DEVICE_RESET:
        case SDL_RENDER_TARGETS_RESET:

            if (event.type != SDL_WINDOWEVENT) {
                SDL_LogWarn(SDL_LOG_CATEGORY_APPLICATION,
                            "Recreating renderer by internal request: %d",
                            event.type);
            }

            SDL_AtomicLock(&m_DecoderLock);

            // Destroy the old decoder
            delete m_VideoDecoder;

            // Insert a barrier to discard any additional window events
            // that could cause the renderer to be and recreated again.
            // We don't use SDL_FlushEvent() here because it could cause
            // important events to be lost.
            flushWindowEvents();

            // Update the window display mode based on our current monitor
            // NB: Avoid a useless modeset by only doing this if it changed.
            if (currentDisplayIndex != SDL_GetWindowDisplayIndex(m_Window)) {
                currentDisplayIndex = SDL_GetWindowDisplayIndex(m_Window);
                updateOptimalWindowDisplayMode();
            }

            // Now that the old decoder is dead, flush any events it may
            // have queued to reset itself (if this reset was the result
            // of state loss).
            SDL_PumpEvents();
            SDL_FlushEvent(SDL_RENDER_DEVICE_RESET);
            SDL_FlushEvent(SDL_RENDER_TARGETS_RESET);

            {
                // If the stream exceeds the display refresh rate (plus some slack),
                // forcefully disable V-sync to allow the stream to render faster
                // than the display.
                int displayHz = StreamUtils::getDisplayRefreshRate(m_Window);
                bool enableVsync = m_Preferences->enableVsync;
                if (displayHz + 5 < m_StreamConfig.fps) {
                    SDL_LogWarn(SDL_LOG_CATEGORY_APPLICATION,
                                "Disabling V-sync because refresh rate limit exceeded");
                    enableVsync = false;
                }

                // Choose a new decoder (hopefully the same one, but possibly
                // not if a GPU was removed or something).
                if (!chooseDecoder(m_Preferences->videoDecoderSelection,
                                   m_Window, m_ActiveVideoFormat, m_ActiveVideoWidth,
                                   m_ActiveVideoHeight, m_ActiveVideoFrameRate,
                                   enableVsync,
                                   enableVsync && m_Preferences->framePacing,
                                   false,
                                   s_ActiveSession->m_VideoDecoder)) {
                    SDL_AtomicUnlock(&m_DecoderLock);
                    SDL_LogError(SDL_LOG_CATEGORY_APPLICATION,
                                 "Failed to recreate decoder after reset");
                    emit displayLaunchError(tr("Unable to initialize video decoder. Please check your streaming settings and try again."));
                    goto DispatchDeferredCleanup;
                }

                // As of SDL 2.0.12, SDL_RecreateWindow() doesn't carry over mouse capture
                // or mouse hiding state to the new window. By capturing after the decoder
                // is set up, this ensures the window re-creation is already done.
                if (needsPostDecoderCreationCapture) {
                    m_InputHandler->setCaptureActive(true);
                    needsPostDecoderCreationCapture = false;
                }
            }

            // Request an IDR frame to complete the reset
            LiRequestIdrFrame();

            // Set HDR mode. We may miss the callback if we're in the middle
            // of recreating our decoder at the time the HDR transition happens.
            m_VideoDecoder->setHdrMode(LiGetCurrentHostDisplayHdrMode());

            // After a window resize, we need to reset the pointer lock region
            m_InputHandler->updatePointerRegionLock();

            SDL_AtomicUnlock(&m_DecoderLock);
            break;

        case SDL_KEYUP:
        case SDL_KEYDOWN:
            presence.runCallbacks();
            m_InputHandler->handleKeyEvent(&event.key);
            break;
        case SDL_MOUSEBUTTONDOWN:
        case SDL_MOUSEBUTTONUP:
            presence.runCallbacks();
            m_InputHandler->handleMouseButtonEvent(&event.button);
            break;
        case SDL_MOUSEMOTION:
            m_InputHandler->handleMouseMotionEvent(&event.motion);
            break;
        case SDL_MOUSEWHEEL:
            m_InputHandler->handleMouseWheelEvent(&event.wheel);
            break;
        case SDL_CONTROLLERAXISMOTION:
            m_InputHandler->handleControllerAxisEvent(&event.caxis);
            break;
        case SDL_CONTROLLERBUTTONDOWN:
        case SDL_CONTROLLERBUTTONUP:
            presence.runCallbacks();
            m_InputHandler->handleControllerButtonEvent(&event.cbutton);
            break;
#if SDL_VERSION_ATLEAST(2, 0, 14)
        case SDL_CONTROLLERSENSORUPDATE:
            m_InputHandler->handleControllerSensorEvent(&event.csensor);
            break;
        case SDL_CONTROLLERTOUCHPADDOWN:
        case SDL_CONTROLLERTOUCHPADUP:
        case SDL_CONTROLLERTOUCHPADMOTION:
            m_InputHandler->handleControllerTouchpadEvent(&event.ctouchpad);
            break;
#endif
#if SDL_VERSION_ATLEAST(2, 24, 0)
        case SDL_JOYBATTERYUPDATED:
            m_InputHandler->handleJoystickBatteryEvent(&event.jbattery);
            break;
#endif
        case SDL_CONTROLLERDEVICEADDED:
        case SDL_CONTROLLERDEVICEREMOVED:
            m_InputHandler->handleControllerDeviceEvent(&event.cdevice);
            break;
        case SDL_JOYDEVICEADDED:
            m_InputHandler->handleJoystickArrivalEvent(&event.jdevice);
            break;
        case SDL_FINGERDOWN:
        case SDL_FINGERMOTION:
        case SDL_FINGERUP:
            m_InputHandler->handleTouchFingerEvent(&event.tfinger);
            break;
        }
    }

DispatchDeferredCleanup:
    // Uncapture the mouse and hide the window immediately,
    // so we can return to the Qt GUI ASAP.
    m_InputHandler->setCaptureActive(false);
    SDL_EnableScreenSaver();
    SDL_SetHint(SDL_HINT_TIMER_RESOLUTION, "0");
    if (QGuiApplication::platformName() == "eglfs") {
        QGuiApplication::restoreOverrideCursor();
    }

    // Raise any keys that are still down
    m_InputHandler->raiseAllKeys();

    // Destroy the input handler now. This must be destroyed
    // before allowwing the UI to continue execution or it could
    // interfere with SDLGamepadKeyNavigation.
    delete m_InputHandler;
    m_InputHandler = nullptr;

    // Destroy the decoder, since this must be done on the main thread
    // NB: This must happen before LiStopConnection() for pull-based
    // decoders.
    SDL_AtomicLock(&m_DecoderLock);
    delete m_VideoDecoder;
    m_VideoDecoder = nullptr;
    SDL_AtomicUnlock(&m_DecoderLock);

    // Propagate state changes from the SDL window back to the Qt window
    //
    // NB: We're making a conscious decision not to propagate the maximized
    // or normal state of the window here. The thinking is that users may
    // routinely maximize the streaming window simply to view the stream
    // in a larger window, but they don't necessarily want the UI in such
    // a large window.
    if (!m_IsFullScreen && m_QtWindow != nullptr && m_Window != nullptr) {
#if QT_VERSION >= QT_VERSION_CHECK(5, 10, 0)
        if (SDL_GetWindowFlags(m_Window) & SDL_WINDOW_MINIMIZED) {
            m_QtWindow->setWindowStates(m_QtWindow->windowStates() | Qt::WindowMinimized);
        }
        else if (m_QtWindow->windowStates() & Qt::WindowMinimized) {
            m_QtWindow->setWindowStates(m_QtWindow->windowStates() & ~Qt::WindowMinimized);
        }
#else
        if (SDL_GetWindowFlags(m_Window) & SDL_WINDOW_MINIMIZED) {
            m_QtWindow->setWindowState(Qt::WindowMinimized);
        }
        else if (m_QtWindow->windowState() & Qt::WindowMinimized) {
            m_QtWindow->setWindowState(Qt::WindowNoState);
        }
#endif
    }

    // This must be called after the decoder is deleted, because
    // the renderer may want to interact with the window
    SDL_DestroyWindow(m_Window);

    if (iconSurface != nullptr) {
        SDL_FreeSurface(iconSurface);
    }

    SDL_QuitSubSystem(SDL_INIT_VIDEO);

    // Cleanup can take a while, so dispatch it to a worker thread.
    // When it is complete, it will release our s_ActiveSessionSemaphore
    // reference.
    QThreadPool::globalInstance()->start(new DeferredSessionCleanupTask(this));
}
<|MERGE_RESOLUTION|>--- conflicted
+++ resolved
@@ -1344,38 +1344,13 @@
             }
         }
     }
-
-<<<<<<< HEAD
+  
     // Use custom window size if specified
     if (m_Preferences->enableCustomWindowSize &&
             m_Preferences->windowMode == StreamingPreferences::WM_WINDOWED &&
             m_Preferences->windowWidth > 0 && m_Preferences->windowHeight > 0) {
         width = m_Preferences->windowWidth;
         height = m_Preferences->windowHeight;
-=======
-    SDL_Rect usableBounds;
-    if (SDL_GetDisplayUsableBounds(displayIndex, &usableBounds) == 0) {
-        // If the stream resolution fits within the usable display area, use it directly
-        if (m_StreamConfig.width <= usableBounds.w &&
-            m_StreamConfig.height <= usableBounds.h) {
-            width = m_StreamConfig.width;
-            height = m_StreamConfig.height;
-        } else {
-            // Otherwise, use 80% of usable bounds and preserve aspect ratio
-            SDL_Rect src, dst;
-            src.x = src.y = dst.x = dst.y = 0;
-            src.w = m_StreamConfig.width;
-            src.h = m_StreamConfig.height;
-
-            dst.w = ((int)(usableBounds.w * 0.80f)) & ~0x1;  // even width
-            dst.h = ((int)(usableBounds.h * 0.80f)) & ~0x1;  // even height
-
-            StreamUtils::scaleSourceToDestinationSurface(&src, &dst);
-
-            width = dst.w;
-            height = dst.h;
-        }
->>>>>>> 0c835433
     }
     else {
         SDL_Rect usableBounds;
