--- conflicted
+++ resolved
@@ -996,17 +996,13 @@
 			isa = PBXSourcesBuildPhase;
 			buildActionMask = 2147483647;
 			files = (
-<<<<<<< HEAD
-				FB1A681D213286E400507771 /* AppDelegate.m in Sources */,
+                9865DC36213287F30005B9B9 /* AppDelegate.m in Sources */,
 				FB1A6819213284FB00507771 /* UIComputerView.m in Sources */,
 				FB1A681A213284FB00507771 /* UIAppView.m in Sources */,
 				FB1A681B213284FB00507771 /* ComputerScrollView.m in Sources */,
 				FB1A681C213284FB00507771 /* AppCollectionView.m in Sources */,
-=======
 				9865DC37213287FE0005B9B9 /* StreamFrameViewController.m in Sources */,
 				9865DC38213287FE0005B9B9 /* LoadingFrameViewController.m in Sources */,
-				9865DC36213287F30005B9B9 /* AppDelegate.m in Sources */,
->>>>>>> 4a9294a4
 				9865DC31213260F10005B9B9 /* mkcert.c in Sources */,
 				FB1A67E32132498A00507771 /* Limelight.xcdatamodeld in Sources */,
 				FB1A67DE2132460A00507771 /* Utils.m in Sources */,
